function lineMooring1DVar(sample_data, varName, isQC, saveToFile, exportDir)
%LINEMOORING1DVAR Opens a new window where the selected 1D
% variables collected by all the intruments on the mooring are plotted.
%
% Inputs:
%   sample_data - cell array of structs containing the entire data set and dimension data.
%
%   varName     - string containing the IMOS code for requested parameter.
%
%   isQC        - logical to plot only good data or not.
%
%   saveToFile  - logical to save the plot on disk or not.
%
%   exportDir   - string containing the destination folder to where the
%               plot is saved on disk.
%
% Author: Guillaume Galibert <guillaume.galibert@utas.edu.au>
%

%
% Copyright (C) 2017, Australian Ocean Data Network (AODN) and Integrated 
% Marine Observing System (IMOS).
%
% This program is free software: you can redistribute it and/or modify
% it under the terms of the GNU General Public License as published by
% the Free Software Foundation version 3 of the License.
%
% This program is distributed in the hope that it will be useful,
% but WITHOUT ANY WARRANTY; without even the implied warranty of
% MERCHANTABILITY or FITNESS FOR A PARTICULAR PURPOSE. See the
% GNU General Public License for more details.

% You should have received a copy of the GNU General Public License
% along with this program.
% If not, see <https://www.gnu.org/licenses/gpl-3.0.en.html>.
%
narginchk(5,5);

if ~iscell(sample_data),    error('sample_data must be a cell array');  end
if ~ischar(varName),        error('varName must be a string');          end
if ~islogical(isQC),        error('isQC must be a logical');            end
if ~islogical(saveToFile),  error('saveToFile must be a logical');      end
if ~ischar(exportDir),      error('exportDir must be a string');        end

monitorRect = getRectMonitor();
iBigMonitor = getBiggestMonitor();

if strcmp(varName, 'diff(TIME)')
    varName = 'TIME';
    typeVar = 'dimensions';
    varTitle = ['diff ' imosParameters(varName, 'long_name')];
    varUnit = 's';
else
    typeVar = 'variables';
    varTitle = imosParameters(varName, 'long_name');
    varUnit = imosParameters(varName, 'uom');
end

stringQC = 'all';
if isQC, stringQC = 'only good and non QC''d'; end

title = [sample_data{1}.deployment_code ' mooring''s instruments ' stringQC ' ' varTitle];

% retrieve good flag values
qcSet     = str2double(readProperty('toolbox.qc_set'));
rawFlag   = imosQCFlag('raw', qcSet, 'flag');
goodFlag  = imosQCFlag('good', qcSet, 'flag');
pGoodFlag = imosQCFlag('probablyGood', qcSet, 'flag');
goodFlags = [rawFlag, goodFlag, pGoodFlag];

% sort instruments by depth
lenSampleData = length(sample_data);
metaDepth = nan(lenSampleData, 1);
xMin = nan(lenSampleData, 1);
xMax = nan(lenSampleData, 1);
for i=1:lenSampleData
    if ~isempty(sample_data{i}.meta.depth)
        metaDepth(i) = sample_data{i}.meta.depth;
    elseif ~isempty(sample_data{i}.instrument_nominal_depth)
        metaDepth(i) = sample_data{i}.instrument_nominal_depth;
    else
        metaDepth(i) = NaN;
    end
    
    iTime = getVar(sample_data{i}.dimensions, 'TIME');
    iVar = getVar(sample_data{i}.(typeVar), varName);
    iGood = true(size(sample_data{i}.dimensions{iTime}.data));
    
    % the variable exists, is QC'd and is 1D
    if isQC && iVar && size(sample_data{i}.(typeVar){iVar}.data, 2) == 1
        %get time and var QC information
        timeFlags = sample_data{i}.dimensions{iTime}.flags;
        varFlags = sample_data{i}.(typeVar){iVar}.flags;
        
        iGood = ismember(timeFlags, goodFlags) & ismember(varFlags, goodFlags);
    end
    
    if iVar
        if all(~iGood)
            continue;
        end
        xMin(i) = min(sample_data{i}.dimensions{iTime}.data(iGood));
        xMax(i) = max(sample_data{i}.dimensions{iTime}.data(iGood));
    end
end
[metaDepth, iSort] = sort(metaDepth);
xMin = min(xMin);
xMax = max(xMax);

% somehow could not get any data to plot, bail early
if any(isnan([xMin, xMax]))
    fprintf('%s\n', ['Warning : there is not any ' varName ' data in this deployment with good flags.']);
    return;
end

instrumentDesc = cell(lenSampleData + 1, 1);
hLineVar = nan(lenSampleData + 1, 1);

instrumentDesc{1} = 'Make Model (nominal depth - instrument SN)';

initiateFigure = true;
isPlottable = false;

backgroundColor = [1 1 1]; % white

for i=1:lenSampleData
    % instrument description
    if ~isempty(strtrim(sample_data{iSort(i)}.instrument))
        instrumentDesc{i + 1} = sample_data{iSort(i)}.instrument;
    elseif ~isempty(sample_data{iSort(i)}.toolbox_input_file)
        [~, instrumentDesc{i + 1}] = fileparts(sample_data{iSort(i)}.toolbox_input_file);
    end
    
    instrumentSN = '';
    if ~isempty(strtrim(sample_data{iSort(i)}.instrument_serial_number))
        instrumentSN = [' - ' sample_data{iSort(i)}.instrument_serial_number];
    end
    
    instrumentDesc{i + 1} = [strrep(instrumentDesc{i + 1}, '_', ' ') ' (' num2str(metaDepth(i)) 'm' instrumentSN ')'];
    
    %look for time and relevant variable
    iTime = getVar(sample_data{iSort(i)}.dimensions, 'TIME');
    iVar = getVar(sample_data{iSort(i)}.(typeVar), varName);
    
    if iVar > 0 && size(sample_data{iSort(i)}.(typeVar){iVar}.data, 2) == 1 && ... % we're only plotting 1D variables but no current
            all(~strncmpi(sample_data{iSort(i)}.(typeVar){iVar}.name, {'UCUR', 'VCUR', 'WCUR', 'CDIR', 'CSPD', 'VEL1', 'VEL2', 'VEL3', 'VEL4'}, 4))
        if initiateFigure
            fileName = genIMOSFileName(sample_data{iSort(i)}, '.png');
            visible = 'on';
            if saveToFile, visible = 'off'; end
            hFigMooringVar = figure(...
                'Name',             title, ...
                'NumberTitle',      'off', ...
                'Visible',          visible, ...
                'Color',            backgroundColor, ...
                'OuterPosition',    monitorRect(iBigMonitor, :));
            
            hAxMooringVar = axes('Parent', hFigMooringVar);
            
            if any(strcmpi(varName, {'DEPTH', 'PRES', 'PRES_REL'})), set(hAxMooringVar, 'YDir', 'reverse'); end
            set(get(hAxMooringVar, 'XLabel'), 'String', 'Time');
            yLabel = [varName ' (' varUnit ')'];
            if strcmpi(varName, 'TIME'), yLabel = ['diff ' yLabel]; end
            set(get(hAxMooringVar, 'YLabel'), 'String', yLabel, 'Interpreter', 'none');
            set(get(hAxMooringVar, 'Title'), 'String', title, 'Interpreter', 'none');
            set(hAxMooringVar, 'XTick', (xMin:(xMax-xMin)/4:xMax));
            set(hAxMooringVar, 'XLim', [xMin, xMax]);
            hold(hAxMooringVar, 'on');
            
            % dummy entry for first entry in legend
            hLineVar(1) = plot(0, 0, 'Color', backgroundColor, 'Visible', 'off'); % color same as background (invisible in legend)
            
            % set data cursor mode custom display
            dcm_obj = datacursormode(hFigMooringVar);
            set(dcm_obj, 'UpdateFcn', {@customDcm, sample_data});
            
            % set zoom datetick update
            datetick(hAxMooringVar, 'x', 'dd-mm-yy HH:MM:SS', 'keepticks');
            zoomH = zoom(hFigMooringVar);
            panH = pan(hFigMooringVar);
            set(zoomH,'ActionPostCallback',{@zoomDateTick, hAxMooringVar});
            set(panH,'ActionPostCallback',{@zoomDateTick, hAxMooringVar});
            
            try
                defaultColormapFh = str2func(readProperty('visualQC.defaultColormap'));
                cMap = colormap(hAxMooringVar, defaultColormapFh(lenSampleData));
            catch e
                cMap = colormap(hAxMooringVar, parula(lenSampleData));
            end
            % reverse the colorbar as we want surface instruments with warmer colors
            cMap = flipud(cMap);
            
            initiateFigure = false;
        end
        
        if strcmpi(varName, 'DEPTH')
            hNominalDepth = line([xMin, xMax], [metaDepth(i), metaDepth(i)], ...
                'Color', 'black');
            % turn off legend entry for this plot
            set(get(get(hNominalDepth,'Annotation'),'LegendInformation'),'IconDisplayStyle','off');
        end
        
        iGood = true(size(sample_data{iSort(i)}.(typeVar){iVar}.data));
        
        if isQC
            %get time and var QC information
            timeFlags = sample_data{iSort(i)}.dimensions{iTime}.flags;
            varFlags = sample_data{iSort(i)}.(typeVar){iVar}.flags;
            
<<<<<<< HEAD
            iGood = (timeFlags == 0 | timeFlags == 1 | timeFlags == 2) & (varFlags == 1 | varFlags == 2);
=======
            iGood = ismember(timeFlags, goodFlags) & ismember(varFlags, goodFlags);
>>>>>>> ce73216b
        end
        
        if all(~iGood) && isQC
            fprintf('%s\n', ['Warning : in ' sample_data{iSort(i)}.toolbox_input_file ...
                ', there is not any ' varName ' data with good flags.']);
            continue;
        else
            isPlottable = true;
            
            xLine = sample_data{iSort(i)}.dimensions{iTime}.data;
            xLine(~iGood) = NaN;
            
            dataVar = sample_data{iSort(i)}.(typeVar){iVar}.data;
            dataVar(~iGood) = NaN;
            
            if strcmpi(varName, 'TIME')
                xLine(1) = [];
                dataVar = diff(dataVar)*24*3600;
            end
            
            hLineVar(i + 1) = line(xLine, dataVar, ...
                'Color', cMap(i, :));
            userData.idx = iSort(i);
            userData.xName = 'TIME';
            if strcmpi(varName, 'TIME')
                userData.yName = 'diff(TIME)';
            else
                userData.yName = varName;
            end
            set(hLineVar(i + 1), 'UserData', userData);
            clear('userData');
            
            % Let's redefine properties after pcolor to make sure grid lines appear
            % above color data and XTick and XTickLabel haven't changed
            set(hAxMooringVar, ...
                'XTick',        (xMin:(xMax-xMin)/4:xMax), ...
                'XGrid',        'on', ...
                'YGrid',        'on', ...
                'Layer',        'top');
            
            % set axes background to be transparent (figure color shows
            % through)
            set(hAxMooringVar, 'Color', 'none')
        end
    end
end

if ~initiateFigure && isPlottable
    if ~isQC
        % we add the in/out water boundaries
        % for global/regional range and in/out water display
        mWh = findobj('Tag', 'mainWindow');
        qcParam = get(mWh, 'UserData');
        yLim = get(hAxMooringVar, 'YLim');
        for i=1:lenSampleData
            iVar = getVar(sample_data{iSort(i)}.(typeVar), varName);
            
            if iVar && isfield(qcParam, 'inWater')
                dataVar = sample_data{iSort(i)}.(typeVar){iVar}.data;
                
                line([qcParam(iSort(i)).inWater, qcParam(iSort(i)).inWater, NaN, qcParam(iSort(i)).outWater, qcParam(iSort(i)).outWater], ...
                    [yLim, NaN, yLim], ...
                    'Parent', hAxMooringVar, ...
                    'Color', 'r', ...
                    'LineStyle', '--');
                
                iTime = getVar(sample_data{i}.dimensions, 'TIME');
                xLine = sample_data{iSort(i)}.dimensions{iTime}.data;
                
                if strcmpi(varName, 'TIME')
                    xLine(1) = [];
                    dataVar = diff(dataVar)*24*3600;
                end
                
                text(qcParam(iSort(i)).inWater, double(dataVar(find(xLine >= qcParam(iSort(i)).inWater, 1, 'first'))), ...
                    ['inWater @ ' datestr(qcParam(iSort(i)).inWater, 'yyyy-mm-dd HH:MM:SS UTC') ' - ' instrumentDesc{i + 1}], ...
                    'Parent', hAxMooringVar);
                text(qcParam(iSort(i)).outWater, double(dataVar(find(xLine <= qcParam(iSort(i)).outWater, 1, 'last'))), ...
                    ['outWater @ ' datestr(qcParam(iSort(i)).outWater, 'yyyy-mm-dd HH:MM:SS UTC') ' - ' instrumentDesc{i + 1}], ...
                    'Parent', hAxMooringVar);
            end
        end
    end
    
    iNan = isnan(hLineVar);
    if any(iNan)
        hLineVar(iNan) = [];
        instrumentDesc(iNan) = [];
    end
    
    % Let's add a fake colorbar to have consistent display with or
    % without colorbar
    % 'peer' input is not recommended starting in R2014b
    if verLessThan('matlab', '8.4')
        cb = colorbar('peer', hAxMooringVar);
    else
        cb = colorbar(hAxMooringVar);
    end
    set(get(cb, 'YLabel'), 'String', 'TEST');
    pos_with_colorbar = get(hAxMooringVar, 'Position');
    colorbar(cb, 'off');
    set(hAxMooringVar, 'Position', pos_with_colorbar);
    
    datetick(hAxMooringVar, 'x', 'dd-mm-yy HH:MM:SS', 'keepticks');
    
    % we try to split the legend, maximum 3 columns
    fontSizeAx = get(hAxMooringVar,'FontSize');
    fontSizeLb = get(get(hAxMooringVar,'XLabel'),'FontSize');
    xscale = 0.9;
    if numel(instrumentDesc) < 4
        nCols = 1;
    elseif numel(instrumentDesc) < 8
        nCols = 2;
    else
        nCols = 3;
        fontSizeAx = fontSizeAx - 1;
        xscale = 0.75;
    end
    hYBuffer = 1.1 * (2*(fontSizeAx + fontSizeLb));
    hLegend = legendflex(hAxMooringVar, instrumentDesc,...
        'anchor', [6 2], ...
        'buffer', [0 -hYBuffer], ...
        'ncol', nCols,...
        'FontSize', fontSizeAx,...
        'xscale', xscale);
    posAx = get(hAxMooringVar, 'Position');
    set(hLegend, 'Units', 'Normalized', 'Color', 'none');
    posLh = get(hLegend, 'Position');
    if posLh(2) < 0
        set(hLegend, 'Position',[posLh(1), abs(posLh(2)), posLh(3), posLh(4)]);
        set(hAxMooringVar, 'Position',[posAx(1), posAx(2)+2*abs(posLh(2)), posAx(3), posAx(4)-2*abs(posLh(2))]);
    else
        set(hAxMooringVar, 'Position',[posAx(1), posAx(2)+abs(posLh(2)), posAx(3), posAx(4)-abs(posLh(2))]);
    end
    
    if saveToFile
        fileName = strrep(fileName, '_PARAM_', ['_', varName, '_']); % IMOS_[sub-facility_code]_[site_code]_FV01_[deployment_code]_[PLOT-TYPE]_[PARAM]_C-[creation_date].png
        fileName = strrep(fileName, '_PLOT-TYPE_', '_LINE_');
        
        fastSaveas(hFigMooringVar, backgroundColor, fullfile(exportDir, fileName));
        
        close(hFigMooringVar);
    end
end

%%
    function datacursorText = customDcm(~, event_obj, sample_data)
        %customDatacursorText : custom data tip display
        
        % Display the position of the data cursor
        % obj          Currently not used (empty)
        % event_obj    Handle to event object
        % output_txt   Data cursor text string (string or cell array of strings).
        % event_obj
        % xVarName, yVarName, zVarName : x, y, z (coloured by variable) names,
        
        dataIndex = get(event_obj,'DataIndex');
        posClic = get(event_obj,'Position');
        
        p=get(event_obj,'Target');
        userData = get(p, 'UserData');
        
        xName = userData.xName;
        yName = userData.yName;
        
        if strcmp(yName, 'diff(TIME)'), yName = 'TIME'; end
        
        sam = sample_data{userData.idx};
        
        ixVar = getVar(sam.dimensions, xName);
        if ixVar ~= 0
            xUnits  = sam.dimensions{ixVar}.units;
        else
            % generalized case pass in a variable instead of a dimension
            ixVar = getVar(sam.variables, xName);
            xUnits  = sam.variables{ixVar}.units;
        end
        
        iyVar = getVar(sam.dimensions, yName);
        if iyVar ~= 0
            yUnits  = sam.dimensions{iyVar}.units;
        else
            % generalized case pass in a variable instead of a dimension
            iyVar = getVar(sam.variables, yName);
            yUnits  = sam.variables{iyVar}.units;
        end
        
        if strcmp(xName, 'TIME')
            xStr = datestr(posClic(1),'dd-mm-yyyy HH:MM:SS.FFF');
        else
            xStr = [num2str(posClic(1)) ' ' xUnits];
        end
        
        if strcmp(userData.yName, 'TIME')
            yStr = datestr(posClic(2),'dd-mm-yyyy HH:MM:SS.FFF');
        elseif strcmp(userData.yName, 'diff(TIME)')
            yStr = [num2str(posClic(2)) ' (s)']; %num2str(posClic(2),4)
        else
            yStr = [num2str(posClic(2)) ' (' yUnits ')']; %num2str(posClic(2),4)
        end
        
        datacursorText = {get(p,'DisplayName'),...
            [xName ': ' xStr],...
            [userData.yName ': ' yStr]};
        %datacursorText{end+1} = ['FileName: ',get(p,'Tag')];
    end

%%
    function zoomDateTick(obj,event_obj,hAx)
        xLim = get(hAx, 'XLim');
        currXTicks = get(hAx, 'xtick');
        newXTicks = linspace(xLim(1), xLim(2), length(currXTicks));
        set(hAx, 'xtick', newXTicks);
        datetick(hAx,'x','dd-mm-yy HH:MM:SS','keepticks');
    end

end<|MERGE_RESOLUTION|>--- conflicted
+++ resolved
@@ -207,11 +207,7 @@
             timeFlags = sample_data{iSort(i)}.dimensions{iTime}.flags;
             varFlags = sample_data{iSort(i)}.(typeVar){iVar}.flags;
             
-<<<<<<< HEAD
-            iGood = (timeFlags == 0 | timeFlags == 1 | timeFlags == 2) & (varFlags == 1 | varFlags == 2);
-=======
             iGood = ismember(timeFlags, goodFlags) & ismember(varFlags, goodFlags);
->>>>>>> ce73216b
         end
         
         if all(~iGood) && isQC
