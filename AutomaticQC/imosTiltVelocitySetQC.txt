--- conflicted
+++ resolved
@@ -29,21 +29,11 @@
 %               flag for specifications not met from QC set 1, ...
 %                   flag for data not reliable from QC set 1
 %
-<<<<<<< HEAD
-sentinel,       40,	60,	2, 3
-monitor,        40,	60,	2, 3
-longranger,     40,	60,	2, 3
-long ranger,    40,	60,	2, 3
-quartermaster,	40,	60,	2, 3
-nortek,         20,	30,	2, 3
-=======
 
 sentinel,       35,	50,	2, 3
 monitor,        35,	50,	2, 3
 longranger,     35,	50,	2, 3
 long ranger,    35,	50,	2, 3
 quartermaster,	35,	50,	2, 3
-
 nortek,         20,	30,	2, 3
-Nortek Aquadopp Current Meter, 30, 45, 2, 3
->>>>>>> f975aba7
+Nortek Aquadopp Current Meter, 30, 45, 2, 3