<<<<<<< HEAD
function sample_data = readWQMraw( filename, mode )
%readWQMraw parses a .RAW file retrieved from a Wetlabs WQM instrument.
%
% This function is able to parse raw data retrieved from a Wetlabs WQM CTD/ECO
% instrument.
%
% Inputs:
%   filename    - name of the input file to be parsed
%   mode        - Toolbox data type mode.
%
% Outputs:
%   sample_data - contains a time vector (in matlab numeric format), and a
%                 vector of up to nine variable structs, containing sample
%                 data. The possible variables are as follows:
%
%                   Conductivity      ('CNDC'): S m^-1
%                   Temperature       ('TEMP'): Degrees Celsius
%                   Pressure          ('PRES_REL'): Decibars
%                   Salinity          ('PSAL'): 1e^(-3) (PSS)
%                   Dissolved Oxygen  ('DOXY'): mg/l
%                   Dissolved Oxygen  ('DOX1'): mmol/m^3
%                   Dissolved Oxygen  ('DOX'): ml/l
%                   fluorescence      ('CPHL'): mg/m^3
%                   Chlorophyll       ('CHLU'): mg/m^3   (user coefficient)
%                   Chlorophyll       ('CHLF'): mg/m^3   (factory coefficient)
%                   Turbidity         ('TURB') NTU
%
%                 Also contains some metadata fields and calibration information, so
%                 the following are present:
%
%                   meta.instrument_make:      'WET Labs'
%                   meta.instrument_model:     'WQM'
%                   meta.instrument_serial_no: retrieved from input file
%                   meta.instrument_sample_interval: retrieved from input file
%                   Calibration: retrieved from input file
%
% Author:       Charles James <charles.james@sa.gov.au>
% Contributor:  Guillaume Galibert <guillaume.galibert@utas.edu.au>
%

%
% Copyright (C) 2017, Australian Ocean Data Network (AODN) and Integrated
% Marine Observing System (IMOS).
%
% This program is free software: you can redistribute it and/or modify
% it under the terms of the GNU General Public License as published by
% the Free Software Foundation version 3 of the License.
%
% This program is distributed in the hope that it will be useful,
% but WITHOUT ANY WARRANTY; without even the implied warranty of
% MERCHANTABILITY or FITNESS FOR A PARTICULAR PURPOSE. See the
% GNU General Public License for more details.

% You should have received a copy of the GNU General Public License
% along with this program.
% If not, see <https://www.gnu.org/licenses/gpl-3.0.en.html>.
%
% ensure that there are exactly two arguments
narginchk(2, 2);
if ~ischar(filename), error('filename must contain a string'); end
params = load_params();
wqmdata = load_wqm(filename);
sample_data = load_sample_data(filename,mode,params,wqmdata);

end


function [name, comment] = getParamDetails(field, params)
%GETPARAMDETAILS Returns the IMOS-compliant name, and an optional comment
% for the given WQM field.
%
% The mappings are provided in the params variable, which is defined in the
% main function.
%
name = '';
comment = '';

entry = {};

for k = 1:length(params)
    if strcmp(params{k}{1}, field)
      entry = params{k};
      break;
    end
  end

  if isempty(entry), return; end

    name    = entry{2}{1};
    comment = entry{2}{2};
end

function WQM=readWQMinternal(flnm,headerLine)
% function WQM=readWQM(flnm)
%
% data sequence in raw file appears to be an attempt to wake up the
% instrument
% code 100 twice  - I suspect this contains voltage info and other
% machine status data which I can't parse at this point
% a burst of data with line code 4 with usually only CTP and O2 (other
% fields are zero)
% a line of code 5 followed by code 100 then a burst of code 5 (more data now in
% other fields - still some zeros);
% a line of code 6 followed by code 100 then a burst of code 6
% finish up with one code 100 (or sometimes two code 130s and then a 100 -
% maybe some lag between response after code 6 burst);
% .DAT file produced by WQM software
%
% Charles James May 2010
% note:
% This function also requires the Gibbs-SeaWater toolbox (TEOS-10)
% gsw_C3515:        Returns conductivity at S=35 psu , T=15 C [ITPS 68] and P=0 db)
% gsw_SP_from_R:    Calculates Salinity from conductivity ratio. UNESCO 1983 polynomial


fid=fopen(flnm,'r');
str{1}='';
iline=0;

% read header information
while ~strcmp(str{1},'<EOH>');
    str=textscan(fid,'%s',1,'delimiter','\n');
    iline=iline+1;
    headerLine(iline)=str{1};
end

wqmSNExpr     = '^WQM SN:\s+(\S+)$';
ctdSNExpr     = '^CTDO SN:\s+(\S+)$';
doSNExpr      = '^DOSN=(\S+)';
opticsSNExpr  = '^Optics SN:\s+(\S+)';
doSNExpr2     = '^IDO SN:\s+(\S+)';
opticsSNExpr2 = '^FL_NTU SN:\s+(\S+)';
opticsSNExpr3 = '^ECO SN:\s+(\S+)';
parSN         = '^PAR SN=(\S+)';

exprs = {wqmSNExpr ctdSNExpr doSNExpr opticsSNExpr doSNExpr2 opticsSNExpr2 opticsSNExpr3 parSN};

for l = 1:length(headerLine)

    % try each of the expressions
    for m = 1:length(exprs)

        % until one of them matches
        tkns = regexp(headerLine{l}, exprs{m}, 'tokens');
        if ~isempty(tkns)

            % yes, ugly, but easiest way to figure out which regex we're on
            switch m

                % wqm
              case 1
                    WQM.SN          = tkns{1}{1};

                    % ctd
                case 2
                    WQM.CTDO_SN     = tkns{1}{1};

                    % do
                case 3
                    WQM.DO_SN       = tkns{1}{1};

                    if strcmpi(WQM.DO_SN, '0'), WQM.DO_SN = WQM.CTDO_SN; end

                      % optics
                case 4
                    WQM.Optics_SN   = tkns{1}{1};

                    % do v2
                case 5
                    WQM.DO_SN       = tkns{1}{1};
                    if strcmpi(WQM.DO_SN, '0'), WQM.DO_SN = WQM.CTDO_SN; end

                      % optics v2
                case 6
                    WQM.Optics_SN   = tkns{1}{1};

                    % optics v3
                case 7
                    WQM.Optics_SN   = tkns{1}{1};

                    % par
                case 8
                    WQM.PAR_SN   = tkns{1}{1};
            end
            break;
        end
    end
end

% read data information
% sometimes, when file is corrupted, all variables are not output.
a = [];
while ~feof(fid)
    if isempty(a)
        a = textscan(fid, '%f,%f,%f,%f,%s', 'delimiter', '\n');

        % get rid of any uncomplete line
        lenA1 = length(a{1});
        lenA2 = length(a{2});
        lenA3 = length(a{3});
        lenA4 = length(a{4});
        lenA5 = length(a{5});
        if lenA5 < lenA4
            a{4}(end) = [];
        end
        if lenA5 < lenA3
            a{3}(end) = [];
        end
        if lenA5 < lenA2
            a{2}(end) = [];
        end
        if lenA5 < lenA1
            a{1}(end) = [];
        end
    else
        % continue parsing file
        b = textscan(fid, '%f,%f,%f,%f,%s', 'delimiter', '\n');

        if isempty(b{1})
            % let's skip this line or it will get stuck in it
            [~] = fgetl(fid);
        end

        % get rid of any uncomplete line
        lenB1 = length(b{1});
        lenB2 = length(b{2});
        lenB3 = length(b{3});
        lenB4 = length(b{4});
        lenB5 = length(b{5});
        if lenB5 < lenB4
            b{4}(end) = [];
        end
        if lenB5 < lenB3
            b{3}(end) = [];
        end
        if lenB5 < lenB2
            b{2}(end) = [];
        end
        if lenB5 < lenB1
            b{1}(end) = [];
        end

        % append to existing structure
        if ~isempty(b{1})
            a{1} = [a{1}; b{1}];
            a{2} = [a{2}; b{2}];
            a{3} = [a{3}; b{3}];
            a{4} = [a{4}; b{4}];
            a{5} = [a{5}; b{5}];
        end
        clear b;
    end
end

fclose(fid);

% Instrument Serial Number to start each line
WQM.instrument='Wetlabs WQM';

WQM.samp_units='datenumber';
WQM.varlabel={'conductivity','temperature','pressure','salinity','oxygen','U_Cal_CHL','backscatterance'};
WQM.varunits={'S/m','C','dbar','PSU','ml/l','ug/l','NTU'};

% Find column index for various variable
% Assume data starts after date/time section. Some example strings are
% File Format: SN,State,Date,Time,Cond,Temp,Pres,RawDO,RawCHL,RawTurb,Volts
% File Format: SN,State,Date,Time,Cond(S/m),Temp(C),Pres(dbar),RawDO(Hz),RawCHL(cts),RawTurb(cts),Volts
% File Format: SN,State,Date,Time,Cond(S/m),Temp(C),Pres(dbar),RawDO(Hz),Pumped,CHLa(Counts),Turbidity(Counts),Volts
% File Format: SN,State,Date,Time,Cond(S/m),Temp(C),Pres(dbar),RawDO(Hz),Pumped,CHLA(COUNTS),TURBIDITY(COUNTS),Volts
rExp = '^File Format:\s+(\S+)';
indFileFormat = find(~cellfun(@isempty, regexpi(headerLine, rExp)));
varmap = load_varmap(indFileFormat,rExp,headerLine);

% a standard data line looks like
% SN,State,DATE,TIME,data
%
% Currently known States are
%
% These clearly contain physical data
% 4 - SN,4,DATE,TIME,comma seperated data fields
% 5 - SN,5,DATE,TIME,comma seperated data fields
% 6 - SN,6,DATE,TIME,comma seperated data fields
%
% Not clear what these lines contain, maybe status and voltage stuff
% 100 - 16 fields
% 110 - 13 fields, perhaps an aborted sample? - only found it at end of file
% 120 - 3 fields, pretty rare right near end as well
% 130 - SN,130,DATE,TIME,status message
% example status messages
%   'Low Voltage - BLIS Pumps Aborted'
%   'EDP Bio-Wiper Might Not have Closed'
% 140 - SN,140,DATE,TIME,status message
% example status messages
%   'Unable to Wake CTD'
%   'CTD Start Time is SLOW at 8.087 Seconds'
%   'Sample Mode:  In Air - Not Pumped: 0.00007 S/M < 0.00150 C90-Limit'
%   'Sample Mode:  Insitu - Pumped: 5.52542 S/M > 0.00150 C90-Limit'
%   'Stray CTD Data was removed'
% 200 - SN,200,DATE,TIME,comma seperated data fields
% 210 - SN,210,DATE,TIME,tab seperated data fields
% 211 - SN,211,DATE,TIME, empty?
% 230 - SN,230,DATE,TIME,comma seperated data fields

% we will only retain data with line code 6
dcode = a{2};
igood = dcode == 6;
clear dcode;

data = a{5}(igood);
date = a{3}(igood);
time = a{4}(igood);
clear a igood;

% sometimes, when file is corrupted, a dot "." or coma "," is inserted in
% the variable value. As is it impossible to know where will occure this
% error, the simplest thing to do is to remove the whole corresponding
% lines
iGoodDataLine = cellfun('isempty', strfind(data, '.,'));
iGoodDataLine = iGoodDataLine & cellfun('isempty', strfind(data, ',,'));
iGoodDataLine = iGoodDataLine & cellfun('isempty', strfind(data, ',.'));
iGoodDataLine = iGoodDataLine & cellfun('isempty', strfind(data, '..'));
data = data(iGoodDataLine);
date = date(iGoodDataLine);
time = time(iGoodDataLine);
clear iGoodDataLine;

% how many variables (don't know if this changes if PAR sensor is on so
% check anyway)
nvars = length(strfind(data{1}, ',')) + 1;

% check that every line has only nvars, otherwise kick it out
k = strfind(data, ',');
iGoodLength = (cellfun('length', k) == nvars-1);
clear k;
data = data(iGoodLength);
date = date(iGoodLength);
time = time(iGoodLength);
clear iGoodLength;

month = fix(date/10000);
date = date - month*10000;
day = fix(date/100);
year = 2000 + date - day*100;
clear date;

hour = fix(time/10000);
time = time - hour*10000;
minute = fix(time/100);
second = time - minute*100;
clear time;

WQM.datenumber = datenum(year, month, day, hour, minute, second);
clear year month day hour minute second;

% using sscanf which reads columnwise so put array on side
C = char(data);
clear data;
C = C';

% one weird thing, sscanf will fail if the last column has anything but a
% space in it. So sort of a kludge, but by far the fastest fix I know of.
s = size(C);
C(s(1)+1,:) = ' ';

fmt = '%f';
for i=1:nvars-1
    fmt = strcat(fmt, ',%f');
end

[A, ~, errmsg] = sscanf(C, fmt, [nvars s(2)]);

% sometimes, when file is corrupted, a value can contain several dots "."
% in the same variable value, the whole line cannot be read properly and
% sscanf stops at this point.
if ~isempty(errmsg)
    % let's replace any erroneous value by NaN
    A(:, end) = NaN;
end

lenC = size(C, 2);
nextPosInC = size(A, 2) + 1;
while ~isempty(errmsg) && nextPosInC <= lenC
    % go to next line
    [B, ~, errmsg] = sscanf(C(:, nextPosInC:end), fmt, [nvars s(2)-size(A, 2)]);
    if ~isempty(errmsg) && ~isempty(B)
        % let's replace any erroneous value by NaN
        B(:, end) = NaN;
    end

    % Let's fill any undocumented line by NaN
    while size(B, 1) < 6
        B = [B; nan(size(B, 2), 1)];
    end

    % append to existing matrix
    A = [A, B];

    % increment next position in C to continue reading
    nextPosInC = size(A, 2) + 1;
end
% A is one long vector with nvars*samples elements
% reshape it to make it easier to extract data
A = A';
% C,T,P are in stored in engineering units

% try to handle a very badly behaved WQM which didn't record
% some of its primary variable, has flow on effects for calculation of
% other variables
[WQM,hasConductivity] = process_missing(A,varmap,WQM,'Cond','conductivity'); % S/m
[WQM,hasTemperature] = process_missing(A,varmap,WQM,'Temp','temperature'); % deg
[WQM,hasPressure] = process_missing(A,varmap,WQM,'Pres','pressure'); %dbar
hasSalinity = hasConductivity && hasTemperature && hasPressure;

% compute conductivity ratio to use seawater salinity algorithm
% Wetlabs conductivity is in S/m and gsw_C3515 in mS/cm
if hasSalinity
    crat = 10*WQM.conductivity./gsw_C3515;
    WQM.salinity = gsw_SP_from_R(crat, WQM.temperature, WQM.pressure);
else
    [WQM.varlabel,WQM.varunits] = remove_missing(WQM.varlabel,WQM.varunits,'salinity');
end

% find sensor coefficients
if hasSalinity
    O2 = load_oxygen_coefs(headerLine);
    oxygen = A(:,varmap('DO'));
    WQM.oxygen = O2cal(oxygen, O2, WQM);
    % Store calibration coefficients in meta data
    Cal.O2 = O2;
else
    [WQM.varlabel,WQM.varunits] = remove_missing(WQM.varlabel,WQM.varunits,'oxygen');
end

% FLNTU Sensor

CHL = load_chl(headerLine);
NTU = load_ntu(headerLine);

fluor = A(:,varmap('Chl'));
turb = A(:,varmap('Turb'));
WQM.U_Cal_CHL = FLNTUcal(fluor, CHL);
WQM.backscatterance = FLNTUcal(turb, NTU);

% Store calibration coefficients in meta data
Cal.CHL = CHL;
Cal.NTU = NTU;

% Optional PAR sensor
isPar = ~cellfun('isempty',strfind(headerLine,'PAR='));
if any(isPar)
    par=textscan(headerLine{isPar},'%4c%f%f%f\n');
    PAR.Im=par{2};
    PAR.a0=par{3};
    PAR.a1=par{4};
    %par=cellfun(@(x) x(7),D);
    par=A(:,varmap('Par'));
    WQM.PAR=PARcal(par,PAR);
    WQM.varlabel{end+1}='PAR';
    WQM.varunits{end+1}='umol/m^2/s';
    Cal.PAR=PAR;
end

WQM.Calibration = Cal;

% get interval and duration from header file
interval = ~cellfun('isempty', strfind(headerLine, 'Sample Interval Seconds:'));
if any (interval)
    interval = textscan(headerLine{interval}, '%24c%f');
    interval = interval{2};
else
    interval = NaN;
end
duration = ~cellfun('isempty', strfind(headerLine, 'Sample Seconds:'));
if any (duration)
    duration = textscan(headerLine{duration}, '%15c%f');
    duration = duration{2};
else
    duration = NaN;
end
WQM.interval = interval;
WQM.duration = duration;
% WQM record samples at 1 Hz
WQM.frequency = 1;
end


function O2=O2cal(freq,Cal,CTD)
% WQM uses SBE-43F
% Oxygen = Soc * (output + Foffset)*(1.0+A*T+B*T^2+C*T^3)*Oxsat(T,S)*exp(E*P/K),
% where output=SBE-43F oxygen sensor output frequency in Hz,
% K=T[degK], OxSat()=oxygen saturation[ml/l] function of Weiss

Soc=Cal.Soc;
FOffset=Cal.FOffset;
A=Cal.A;
B=Cal.B;
C=Cal.C;
E=Cal.E;
P=CTD.pressure;
S=CTD.salinity;
T=CTD.temperature;

P1=Soc*(freq+FOffset);
P2=(1+A.*T+B.*T.^2+C.*T.^3);
K=T+273.15;
P3=exp(E.*P./K);
oxsat=sw_satO2(S,T); % SeaBird normally uses function of Weiss to output DOX (ml/l) in .dat files.

O2=P1.*P2.*oxsat.*P3;
% is 30000 a bad flag can't tell but O2 is bad if freq sticks
O2(freq==30000)=NaN;
end

function PAR=PARcal(freq,Cal)
% from the Satlantic PAR sensor manual (don't know if this is linear or log
% par)
Im=Cal.Im;
a0=Cal.a0;
a1=Cal.a1;
% linear
%PAR=Im.a1.*(freq-a0);

% or log
PAR=Im.*10.^((freq-a0)./a1);

end

function var=FLNTUcal(counts,Cal)
scale=Cal.scale;
offset=Cal.offset;

var=scale.*(counts-offset);

end

function [map] = load_varmap(indFileFormat,rExp,headerLine);
  %load variable map index
  map = containers.Map;
  if isempty(indFileFormat)
=======
function sample_data = readWQMraw(filename, mode)
    %readWQMraw parses a .RAW file retrieved from a Wetlabs WQM instrument.
    %
    % This function is able to parse raw data retrieved from a Wetlabs WQM CTD/ECO
    % instrument.
    %
    % Inputs:
    %   filename    - name of the input file to be parsed
    %   mode        - Toolbox data type mode.
    %
    % Outputs:
    %   sample_data - contains a time vector (in matlab numeric format), and a
    %                 vector of up to nine variable structs, containing sample
    %                 data. The possible variables are as follows:
    %
    %                   Conductivity      ('CNDC'): S m^-1
    %                   Temperature       ('TEMP'): Degrees Celsius
    %                   Pressure          ('PRES_REL'): Decibars
    %                   Salinity          ('PSAL'): 1e^(-3) (PSS)
    %                   Dissolved Oxygen  ('DOXY'): mg/l
    %                   Dissolved Oxygen  ('DOX1'): mmol/m^3
    %                   Dissolved Oxygen  ('DOX'): ml/l
    %                   fluorescence      ('CPHL'): mg/m^3
    %                   Chlorophyll       ('CHLU'): mg/m^3   (user coefficient)
    %                   Chlorophyll       ('CHLF'): mg/m^3   (factory coefficient)
    %                   Turbidity         ('TURB') NTU
    %
    %                 Also contains some metadata fields and calibration information, so
    %                 the following are present:
    %
    %                   meta.instrument_make:      'WET Labs'
    %                   meta.instrument_model:     'WQM'
    %                   meta.instrument_serial_no: retrieved from input file
    %                   meta.instrument_sample_interval: retrieved from input file
    %                   Calibration: retrieved from input file
    %
    % Author:       Charles James <charles.james@sa.gov.au>
    % Contributor:  Guillaume Galibert <guillaume.galibert@utas.edu.au>
    %

    %
    % Copyright (C) 2017, Australian Ocean Data Network (AODN) and Integrated
    % Marine Observing System (IMOS).
    %
    % This program is free software: you can redistribute it and/or modify
    % it under the terms of the GNU General Public License as published by
    % the Free Software Foundation version 3 of the License.
    %
    % This program is distributed in the hope that it will be useful,
    % but WITHOUT ANY WARRANTY; without even the implied warranty of
    % MERCHANTABILITY or FITNESS FOR A PARTICULAR PURPOSE. See the
    % GNU General Public License for more details.

    % You should have received a copy of the GNU General Public License
    % along with this program.
    % If not, see <https://www.gnu.org/licenses/gpl-3.0.en.html>.
    %
    % ensure that there are exactly two arguments
    narginchk(2, 2);
    if ~ischar(filename), error('filename must contain a string'); end
    params = load_params();
    wqmdata = load_wqm(filename);
    sample_data = load_sample_data(filename, mode, params, wqmdata);

end

function [name, comment] = getParamDetails(field, params)
    %GETPARAMDETAILS Returns the IMOS-compliant name, and an optional comment
    % for the given WQM field.
    %
    % The mappings are provided in the params variable, which is defined in the
    % main function.
    %
    name = '';
    comment = '';

    entry = {};

    for k = 1:length(params)

        if strcmp(params{k}{1}, field)
            entry = params{k};
            break;
        end

    end

    if isempty(entry), return; end

    name = entry{2}{1};
    comment = entry{2}{2};
end

function WQM = readWQMinternal(flnm, headerLine)
    % function WQM=readWQM(flnm)
    %
    % data sequence in raw file appears to be an attempt to wake up the
    % instrument
    % code 100 twice  - I suspect this contains voltage info and other
    % machine status data which I can't parse at this point
    % a burst of data with line code 4 with usually only CTP and O2 (other
    % fields are zero)
    % a line of code 5 followed by code 100 then a burst of code 5 (more data now in
    % other fields - still some zeros);
    % a line of code 6 followed by code 100 then a burst of code 6
    % finish up with one code 100 (or sometimes two code 130s and then a 100 -
    % maybe some lag between response after code 6 burst);
    % .DAT file produced by WQM software
    %
    % Charles James May 2010
    % note:
    % This function also requires the Gibbs-SeaWater toolbox (TEOS-10)
    % gsw_C3515:        Returns conductivity at S=35 psu , T=15 C [ITPS 68] and P=0 db)
    % gsw_SP_from_R:    Calculates Salinity from conductivity ratio. UNESCO 1983 polynomial

    fid = fopen(flnm, 'r');
    str{1} = '';
    iline = 0;

    % read header information
    while ~strcmp(str{1}, '<EOH>');
        str = textscan(fid, '%s', 1, 'delimiter', '\n');
        iline = iline + 1;
        headerLine(iline) = str{1};
    end

    wqmSNExpr = '^WQM SN:\s+(\S+)$';
    ctdSNExpr = '^CTDO SN:\s+(\S+)$';
    doSNExpr = '^DOSN=(\S+)';
    opticsSNExpr = '^Optics SN:\s+(\S+)';
    doSNExpr2 = '^IDO SN:\s+(\S+)';
    opticsSNExpr2 = '^FL_NTU SN:\s+(\S+)';
    opticsSNExpr3 = '^ECO SN:\s+(\S+)';
    parSN = '^PAR SN=(\S+)';

    exprs = {wqmSNExpr ctdSNExpr doSNExpr opticsSNExpr doSNExpr2 opticsSNExpr2 opticsSNExpr3 parSN};

    for l = 1:length(headerLine)

        % try each of the expressions
        for m = 1:length(exprs)

            % until one of them matches
            tkns = regexp(headerLine{l}, exprs{m}, 'tokens');

            if ~isempty(tkns)

                % yes, ugly, but easiest way to figure out which regex we're on
                switch m

                        % wqm
                    case 1
                        WQM.SN = tkns{1}{1};

                        % ctd
                    case 2
                        WQM.CTDO_SN = tkns{1}{1};

                        % do
                    case 3
                        WQM.DO_SN = tkns{1}{1};

                        if strcmpi(WQM.DO_SN, '0'), WQM.DO_SN = WQM.CTDO_SN; end

                        % optics
                    case 4
                        WQM.Optics_SN = tkns{1}{1};

                        % do v2
                    case 5
                        WQM.DO_SN = tkns{1}{1};
                        if strcmpi(WQM.DO_SN, '0'), WQM.DO_SN = WQM.CTDO_SN; end

                        % optics v2
                    case 6
                        WQM.Optics_SN = tkns{1}{1};

                        % optics v3
                    case 7
                        WQM.Optics_SN = tkns{1}{1};

                        % par
                    case 8
                        WQM.PAR_SN = tkns{1}{1};
                end

                break;
            end

        end

    end

    % read data information
    % sometimes, when file is corrupted, all variables are not output.
    a = [];

    while ~feof(fid)

        if isempty(a)
            a = textscan(fid, '%f,%f,%f,%f,%s', 'delimiter', '\n');

            % get rid of any uncomplete line
            lenA1 = length(a{1});
            lenA2 = length(a{2});
            lenA3 = length(a{3});
            lenA4 = length(a{4});
            lenA5 = length(a{5});

            if lenA5 < lenA4
                a{4}(end) = [];
            end

            if lenA5 < lenA3
                a{3}(end) = [];
            end

            if lenA5 < lenA2
                a{2}(end) = [];
            end

            if lenA5 < lenA1
                a{1}(end) = [];
            end

        else
            % continue parsing file
            b = textscan(fid, '%f,%f,%f,%f,%s', 'delimiter', '\n');

            if isempty(b{1})
                % let's skip this line or it will get stuck in it
                [~] = fgetl(fid);
            end

            % get rid of any uncomplete line
            lenB1 = length(b{1});
            lenB2 = length(b{2});
            lenB3 = length(b{3});
            lenB4 = length(b{4});
            lenB5 = length(b{5});

            if lenB5 < lenB4
                b{4}(end) = [];
            end

            if lenB5 < lenB3
                b{3}(end) = [];
            end

            if lenB5 < lenB2
                b{2}(end) = [];
            end

            if lenB5 < lenB1
                b{1}(end) = [];
            end

            % append to existing structure
            if ~isempty(b{1})
                a{1} = [a{1}; b{1}];
                a{2} = [a{2}; b{2}];
                a{3} = [a{3}; b{3}];
                a{4} = [a{4}; b{4}];
                a{5} = [a{5}; b{5}];
            end

            clear b;
        end

    end

    fclose(fid);

    % Instrument Serial Number to start each line
    WQM.instrument = 'Wetlabs WQM';

    WQM.samp_units = 'datenumber';
    WQM.varlabel = {'conductivity', 'temperature', 'pressure', 'salinity', 'oxygen', 'U_Cal_CHL', 'backscatterance'};
    WQM.varunits = {'S/m', 'C', 'dbar', 'PSU', 'ml/l', 'ug/l', 'NTU'};

    % Find column index for various variable
    % Assume data starts after date/time section. Some example strings are
    % File Format: SN,State,Date,Time,Cond,Temp,Pres,RawDO,RawCHL,RawTurb,Volts
    % File Format: SN,State,Date,Time,Cond(S/m),Temp(C),Pres(dbar),RawDO(Hz),RawCHL(cts),RawTurb(cts),Volts
    % File Format: SN,State,Date,Time,Cond(S/m),Temp(C),Pres(dbar),RawDO(Hz),Pumped,CHLa(Counts),Turbidity(Counts),Volts
    % File Format: SN,State,Date,Time,Cond(S/m),Temp(C),Pres(dbar),RawDO(Hz),Pumped,CHLA(COUNTS),TURBIDITY(COUNTS),Volts
    rExp = '^File Format:\s+(\S+)';
    indFileFormat = find(~cellfun(@isempty, regexpi(headerLine, rExp)));
    varmap = load_varmap(indFileFormat, rExp, headerLine);

    % a standard data line looks like
    % SN,State,DATE,TIME,data
    %
    % Currently known States are
    %
    % These clearly contain physical data
    % 4 - SN,4,DATE,TIME,comma seperated data fields
    % 5 - SN,5,DATE,TIME,comma seperated data fields
    % 6 - SN,6,DATE,TIME,comma seperated data fields
    %
    % Not clear what these lines contain, maybe status and voltage stuff
    % 100 - 16 fields
    % 110 - 13 fields, perhaps an aborted sample? - only found it at end of file
    % 120 - 3 fields, pretty rare right near end as well
    % 130 - SN,130,DATE,TIME,status message
    % example status messages
    %   'Low Voltage - BLIS Pumps Aborted'
    %   'EDP Bio-Wiper Might Not have Closed'
    % 140 - SN,140,DATE,TIME,status message
    % example status messages
    %   'Unable to Wake CTD'
    %   'CTD Start Time is SLOW at 8.087 Seconds'
    %   'Sample Mode:  In Air - Not Pumped: 0.00007 S/M < 0.00150 C90-Limit'
    %   'Sample Mode:  Insitu - Pumped: 5.52542 S/M > 0.00150 C90-Limit'
    %   'Stray CTD Data was removed'
    % 200 - SN,200,DATE,TIME,comma seperated data fields
    % 210 - SN,210,DATE,TIME,tab seperated data fields
    % 211 - SN,211,DATE,TIME, empty?
    % 230 - SN,230,DATE,TIME,comma seperated data fields

    % we will only retain data with line code 6
    dcode = a{2};
    igood = dcode == 6;
    clear dcode;

    data = a{5}(igood);
    date = a{3}(igood);
    time = a{4}(igood);
    clear a igood;

    % sometimes, when file is corrupted, a dot "." or coma "," is inserted in
    % the variable value. As is it impossible to know where will occure this
    % error, the simplest thing to do is to remove the whole corresponding
    % lines
    iGoodDataLine = cellfun('isempty', strfind(data, '.,'));
    iGoodDataLine = iGoodDataLine & cellfun('isempty', strfind(data, ',,'));
    iGoodDataLine = iGoodDataLine & cellfun('isempty', strfind(data, ',.'));
    iGoodDataLine = iGoodDataLine & cellfun('isempty', strfind(data, '..'));
    data = data(iGoodDataLine);
    date = date(iGoodDataLine);
    time = time(iGoodDataLine);
    clear iGoodDataLine;

    % how many variables (don't know if this changes if PAR sensor is on so
    % check anyway)
    nvars = length(strfind(data{1}, ',')) + 1;

    % check that every line has only nvars, otherwise kick it out
    k = strfind(data, ',');
    iGoodLength = (cellfun('length', k) == nvars - 1);
    clear k;
    data = data(iGoodLength);
    date = date(iGoodLength);
    time = time(iGoodLength);
    clear iGoodLength;

    month = fix(date / 10000);
    date = date - month * 10000;
    day = fix(date / 100);
    year = 2000 + date - day * 100;
    clear date;

    hour = fix(time / 10000);
    time = time - hour * 10000;
    minute = fix(time / 100);
    second = time - minute * 100;
    clear time;

    WQM.datenumber = datenum(year, month, day, hour, minute, second);
    clear year month day hour minute second;

    % using sscanf which reads columnwise so put array on side
    C = char(data);
    clear data;
    C = C';

    % one weird thing, sscanf will fail if the last column has anything but a
    % space in it. So sort of a kludge, but by far the fastest fix I know of.
    s = size(C);
    C(s(1) + 1, :) = ' ';

    fmt = '%f';

    for i = 1:nvars - 1
        fmt = strcat(fmt, ',%f');
    end

    [A, ~, errmsg] = sscanf(C, fmt, [nvars s(2)]);

    % sometimes, when file is corrupted, a value can contain several dots "."
    % in the same variable value, the whole line cannot be read properly and
    % sscanf stops at this point.
    if ~isempty(errmsg)
        % let's replace any erroneous value by NaN
        A(:, end) = NaN;
    end

    lenC = size(C, 2);
    nextPosInC = size(A, 2) + 1;

    while ~isempty(errmsg) && nextPosInC <= lenC
        % go to next line
        [B, ~, errmsg] = sscanf(C(:, nextPosInC:end), fmt, [nvars s(2) - size(A, 2)]);

        if ~isempty(errmsg) &&~isempty(B)
            % let's replace any erroneous value by NaN
            B(:, end) = NaN;
        end

        % Let's fill any undocumented line by NaN
        while size(B, 1) < 6
            B = [B; nan(size(B, 2), 1)];
        end

        % append to existing matrix
        A = [A, B];

        % increment next position in C to continue reading
        nextPosInC = size(A, 2) + 1;
    end

    % A is one long vector with nvars*samples elements
    % reshape it to make it easier to extract data
    A = A';
    % C,T,P are in stored in engineering units

    % try to handle a very badly behaved WQM which didn't record
    % some of its primary variable, has flow on effects for calculation of
    % other variables
    [WQM, hasConductivity] = process_missing(A, varmap, WQM, 'Cond', 'conductivity'); % S/m
    [WQM, hasTemperature] = process_missing(A, varmap, WQM, 'Temp', 'temperature'); % deg
    [WQM, hasPressure] = process_missing(A, varmap, WQM, 'Pres', 'pressure'); %dbar
    hasSalinity = hasConductivity && hasTemperature && hasPressure;

    % compute conductivity ratio to use seawater salinity algorithm
    % Wetlabs conductivity is in S/m and gsw_C3515 in mS/cm
    if hasSalinity
        crat = 10 * WQM.conductivity ./ gsw_C3515;
        WQM.salinity = gsw_SP_from_R(crat, WQM.temperature, WQM.pressure);
    else
        [WQM.varlabel, WQM.varunits] = remove_missing(WQM.varlabel, WQM.varunits, 'salinity');
    end

    % find sensor coefficients
    if hasSalinity
        O2 = load_oxygen_coefs(headerLine);
        oxygen = A(:, varmap('DO'));
        WQM.oxygen = O2cal(oxygen, O2, WQM);
        % Store calibration coefficients in meta data
        Cal.O2 = O2;
    else
        [WQM.varlabel, WQM.varunits] = remove_missing(WQM.varlabel, WQM.varunits, 'oxygen');
    end

    % FLNTU Sensor

    CHL = load_chl(headerLine);
    NTU = load_ntu(headerLine);

    fluor = A(:, varmap('Chl'));
    turb = A(:, varmap('Turb'));
    WQM.U_Cal_CHL = FLNTUcal(fluor, CHL);
    WQM.backscatterance = FLNTUcal(turb, NTU);

    % Store calibration coefficients in meta data
    Cal.CHL = CHL;
    Cal.NTU = NTU;

    % Optional PAR sensor
    isPar = ~cellfun('isempty', strfind(headerLine, 'PAR='));

    if any(isPar)
        par = textscan(headerLine{isPar}, '%4c%f%f%f\n');
        PAR.Im = par{2};
        PAR.a0 = par{3};
        PAR.a1 = par{4};
        %par=cellfun(@(x) x(7),D);
        par = A(:, varmap('Par'));
        WQM.PAR = PARcal(par, PAR);
        WQM.varlabel{end + 1} = 'PAR';
        WQM.varunits{end + 1} = 'umol/m^2/s';
        Cal.PAR = PAR;
    end

    WQM.Calibration = Cal;

    % get interval and duration from header file
    interval = ~cellfun('isempty', strfind(headerLine, 'Sample Interval Seconds:'));

    if any(interval)
        interval = textscan(headerLine{interval}, '%24c%f');
        interval = interval{2};
    else
        interval = NaN;
    end

    duration = ~cellfun('isempty', strfind(headerLine, 'Sample Seconds:'));

    if any(duration)
        duration = textscan(headerLine{duration}, '%15c%f');
        duration = duration{2};
    else
        duration = NaN;
    end

    WQM.interval = interval;
    WQM.duration = duration;
    % WQM record samples at 1 Hz
    WQM.frequency = 1;
end

function O2 = O2cal(freq, Cal, CTD)
    % WQM uses SBE-43F
    % Oxygen = Soc * (output + Foffset)*(1.0+A*T+B*T^2+C*T^3)*Oxsat(T,S)*exp(E*P/K),
    % where output=SBE-43F oxygen sensor output frequency in Hz,
    % K=T[degK], OxSat()=oxygen saturation[ml/l] function of Weiss

    Soc = Cal.Soc;
    FOffset = Cal.FOffset;
    A = Cal.A;
    B = Cal.B;
    C = Cal.C;
    E = Cal.E;
    P = CTD.pressure;
    S = CTD.salinity;
    T = CTD.temperature;

    P1 = Soc * (freq + FOffset);
    P2 = (1 + A .* T + B .* T.^2 + C .* T.^3);
    K = T + 273.15;
    P3 = exp(E .* P ./ K);
    oxsat = sw_satO2(S, T); % SeaBird normally uses function of Weiss to output DOX (ml/l) in .dat files.

    O2 = P1 .* P2 .* oxsat .* P3;
    % is 30000 a bad flag can't tell but O2 is bad if freq sticks
    O2(freq == 30000) = NaN;
end

function PAR = PARcal(freq, Cal)
    % from the Satlantic PAR sensor manual (don't know if this is linear or log
    % par)
    Im = Cal.Im;
    a0 = Cal.a0;
    a1 = Cal.a1;
    % linear
    %PAR=Im.a1.*(freq-a0);

    % or log
    PAR = Im .* 10.^((freq - a0) ./ a1);

end

function var = FLNTUcal(counts, Cal)
    scale = Cal.scale;
    offset = Cal.offset;

    var = scale .* (counts - offset);

end

function [map] = load_varmap(indFileFormat, rExp, headerLine);
    %load variable map index
    map = containers.Map;

    if isempty(indFileFormat)
>>>>>>> 500c83a8
        % very old file, have to assume default ordering
        map('Cond') = 1;
        map('Temp') = 2;
        map('Pres') = 3;
        map('DO') = 4;
        map('Chl') = 5;
        map('Turb') = 6;
        map('Par') = 7;
    else
        % newer file, try and parse various variable names
        tkns = regexp(headerLine{indFileFormat}, rExp, 'tokens');
        formatStr = tkns{1}{1};
        formatCellStr = textscan(formatStr, '%s', 'delimiter', ',');
        formatCellStr = formatCellStr{1};

        rExp = 'Cond';
        map('Cond') = find(~cellfun(@isempty, regexpi(formatCellStr, rExp))) - 4;
        rExp = 'Temp';
        map('Temp') = find(~cellfun(@isempty, regexpi(formatCellStr, rExp))) - 4;
        rExp = 'Pres';
        map('Pres') = find(~cellfun(@isempty, regexpi(formatCellStr, rExp))) - 4;
        rExp = 'RawDO';
        map('DO') = find(~cellfun(@isempty, regexpi(formatCellStr, rExp))) - 4;
        rExp = 'CHL'; % RawCHL | CHLa | CHLA
        map('Chl') = find(~cellfun(@isempty, regexpi(formatCellStr, rExp))) - 4;
        rExp = 'TURB'; % RawTurb | Turbidity | TURBIDITY
        map('Turb') = find(~cellfun(@isempty, regexpi(formatCellStr, rExp))) - 4;
        rExp = 'PAR'; % RawPAR | PAR
        map('Par') = find(~cellfun(@isempty, regexpi(formatCellStr, rExp))) - 4;
    end

<<<<<<< HEAD
  end

function [params] = load_params();
  %
  % Load default parameters for WQM
  %

  % Lookup arrays for supported and required fields
  params   = {};

  %
  % this table provides mappings from the WQM field name (the column header
  % in the input file) to the IMOS compliant parameter name. It also contains
  % comments for some parameters.
  %
  params{end+1} = {'WQM',             {'',     ''}};
  params{end+1} = {'SN',              {'',     ''}};
  params{end+1} = {'MMDDYY',          {'',     ''}};
  params{end+1} = {'HHMMSS',          {'',     ''}};
  params{end+1} = {'conductivity',    {'CNDC', ''}};
  params{end+1} = {'temperature',     {'TEMP', ''}};
  params{end+1} = {'pressure',        {'PRES_REL', ''}};
  params{end+1} = {'salinity',        {'PSAL', ''}};
  params{end+1} = {'DO(mg/l)',        {'DOXY', ''}};
  params{end+1} = {'DO(mmol/m^3)',    {'DOX1', ''}}; % mmol/m3 <=> umol/l
  params{end+1} = {'oxygen',          {'DOX', ''}};
  params{end+1} = {'fluorescence',    {'FLU2', ''}};
  params{end+1} = {'F_Cal_CHL',       {'CHLF', 'Artificial chlorophyll data '...
  'computed from bio-optical sensor raw counts measurements using factory calibration coefficient. The '...
  'fluorometre is equipped with a 470nm peak wavelength LED to irradiate and a '...
  'photodetector paired with an optical filter which measures everything '...
  'that fluoresces in the region of 695nm. '...
  'Originally expressed in ug/l, 1l = 0.001m3 was assumed.'}};
  params{end+1} = {'U_Cal_CHL',       {'CHLU', 'Artificial chlorophyll data '...
  'computed from bio-optical sensor raw counts measurements using user calibration coefficient. The '...
  'fluorometre is equipped with a 470nm peak wavelength LED to irradiate and a '...
  'photodetector paired with an optical filter which measures everything '...
  'that fluoresces in the region of 695nm. '...
  'Originally expressed in ug/l, 1l = 0.001m3 was assumed.'}};
  params{end+1} = {'backscatterance', {'TURB', ''}};
  params{end+1} = {'PAR',             {'PAR', ''}};
=======
end

function [params] = load_params();
    %
    % Load default parameters for WQM
    %

    % Lookup arrays for supported and required fields
    params = {};

    %
    % this table provides mappings from the WQM field name (the column header
    % in the input file) to the IMOS compliant parameter name. It also contains
    % comments for some parameters.
    %
    params{end + 1} = {'WQM', {'', ''}};
    params{end + 1} = {'SN', {'', ''}};
    params{end + 1} = {'MMDDYY', {'', ''}};
    params{end + 1} = {'HHMMSS', {'', ''}};
    params{end + 1} = {'conductivity', {'CNDC', ''}};
    params{end + 1} = {'temperature', {'TEMP', ''}};
    params{end + 1} = {'pressure', {'PRES_REL', ''}};
    params{end + 1} = {'salinity', {'PSAL', ''}};
    params{end + 1} = {'DO(mg/l)', {'DOXY', ''}};
    params{end + 1} = {'DO(mmol/m^3)', {'DOX1', ''}}; % mmol/m3 <=> umol/l
    params{end + 1} = {'oxygen', {'DOX', ''}};
    params{end + 1} = {'fluorescence', {'FLU2', ''}};
    params{end + 1} = {'F_Cal_CHL', {'CHPL', getCPHLcomment('factory', '470nm', '695nm')}};
    params{end + 1} = {'U_Cal_CHL', {'CHPL', getCPHLcomment('user', '470nm', '685nm')}};
    params{end + 1} = {'backscatterance', {'TURB', ''}};
    params{end + 1} = {'PAR', {'PAR', ''}};
>>>>>>> 500c83a8

end

function [wqmdata] = load_wqm(filename);
<<<<<<< HEAD
  % open file, get header and use it to generate a
  % format string which we can pass to textscan
  fid     = -1;
  samples = [];
  fields  = [];
  format  = [];
  try
    % use Charles James routine to access raw file
    wqmdata = readWQMinternal(filename);

  catch e
    if fid ~= -1, fclose(fid); end
      rethrow(e);
  end

end

function [sample_data] = load_sample_data(filename,mode,params,wqmdata);
  %fill in sample and cal data
  sample_data            = struct;
  sample_data.meta       = struct;
  sample_data.dimensions = {};
  sample_data.variables  = {};

  sample_data.toolbox_input_file        = filename;
  sample_data.meta.instrument_make      = 'WET Labs';
  sample_data.meta.instrument_model     = 'WQM';
  sample_data.meta.instrument_serial_no = wqmdata.SN;
  sample_data.meta.featureType          = mode;

  % convert and save the time data
  time = wqmdata.datenumber;

  % Let's find each start of bursts
  dt = [0; diff(time)];
  iBurst = [1; find(dt>(1/24/60)); length(time)+1];

  % let's read data burst by burst
  nBurst = length(iBurst)-1;
  firstTimeBurst = zeros(nBurst, 1);
  sampleIntervalInBurst = zeros(nBurst, 1);
  durationBurst = zeros(nBurst, 1);
  for i=1:nBurst
      timeBurst = time(iBurst(i):iBurst(i+1)-1);
      if numel(timeBurst)>1 % deals with the case of a file with a single sample in a single burst
          sampleIntervalInBurst(i) = median(diff(timeBurst*24*3600));
          firstTimeBurst(i) = timeBurst(1);
          durationBurst(i) = (timeBurst(end) - timeBurst(1))*24*3600 + sampleIntervalInBurst(i);
      end
  end

  sample_data.meta.instrument_sample_interval   = round(median(sampleIntervalInBurst));
  sample_data.meta.instrument_burst_interval    = round(median(diff(firstTimeBurst*24*3600)));
  sample_data.meta.instrument_burst_duration    = round(median(durationBurst));

  sample_data.dimensions{1}.name            = 'TIME';
  sample_data.dimensions{1}.typeCastFunc    = str2func(netcdf3ToMatlabType(imosParameters(sample_data.dimensions{1}.name, 'type')));
  sample_data.dimensions{1}.data            = sample_data.dimensions{1}.typeCastFunc(time);

  sample_data.variables{end+1}.name           = 'TIMESERIES';
  sample_data.variables{end}.typeCastFunc     = str2func(netcdf3ToMatlabType(imosParameters(sample_data.variables{end}.name, 'type')));
  sample_data.variables{end}.data             = sample_data.variables{end}.typeCastFunc(1);
  sample_data.variables{end}.dimensions       = [];
  sample_data.variables{end+1}.name           = 'LATITUDE';
  sample_data.variables{end}.typeCastFunc     = str2func(netcdf3ToMatlabType(imosParameters(sample_data.variables{end}.name, 'type')));
  sample_data.variables{end}.data             = sample_data.variables{end}.typeCastFunc(NaN);
  sample_data.variables{end}.dimensions       = [];
  sample_data.variables{end+1}.name           = 'LONGITUDE';
  sample_data.variables{end}.typeCastFunc     = str2func(netcdf3ToMatlabType(imosParameters(sample_data.variables{end}.name, 'type')));
  sample_data.variables{end}.data             = sample_data.variables{end}.typeCastFunc(NaN);
  sample_data.variables{end}.dimensions       = [];
  sample_data.variables{end+1}.name           = 'NOMINAL_DEPTH';
  sample_data.variables{end}.typeCastFunc     = str2func(netcdf3ToMatlabType(imosParameters(sample_data.variables{end}.name, 'type')));
  sample_data.variables{end}.data             = sample_data.variables{end}.typeCastFunc(NaN);
  sample_data.variables{end}.dimensions       = [];

  % create a variables struct in sample_data for each field in the file
  isUmolPerL = false;

  varlabel = wqmdata.varlabel;
  for k = 1:length(varlabel)

    [name, comment] = getParamDetails(varlabel{k}, params);

    data = wqmdata.(varlabel{k});

    % dimensions definition must stay in this order : T, Z, Y, X, others;
    % to be CF compliant
    sample_data.variables{end+1}.dimensions           = 1;
    sample_data.variables{end}.name                   = name;
    sample_data.variables{end}.typeCastFunc           = str2func(netcdf3ToMatlabType(imosParameters(sample_data.variables{end}.name, 'type')));
    sample_data.variables{end}.data                   = sample_data.variables{end}.typeCastFunc(data);
    sample_data.variables{end}.coordinates            = 'TIME LATITUDE LONGITUDE NOMINAL_DEPTH';
    sample_data.variables{end}.comment                = comment;

    % WQM uses SeaBird pressure sensor
    if strncmp('PRES_REL', sample_data.variables{end}.name, 8)
        % let's document the constant pressure atmosphere offset previously
        % applied by SeaBird software on the absolute presure measurement
        sample_data.variables{end}.applied_offset = sample_data.variables{end}.typeCastFunc(-14.7*0.689476);
    end
  end

  % remove empty entries (could occur if DO(ml/l) data is
  % present, but temp/pressure/salinity data is not)
  sample_data.variables(cellfun(@isempty, sample_data.variables)) = [];
end

function [wqm,has_var] = process_missing(A,varmap,wqm,vartype,varname);
   var = A(:,varmap(vartype));
   has_var = ~isempty(var);
  if has_var
    wqm.(varname) = var;
  else
    [wqm.varlabel,wqm.varunits] = remove_missing(wqm.varlabel,wqm.varunits,varname);
  end
end

function [newlabel,newunits] = remove_missing(label,units, varname);
  ilabel = strcmp(label, varname);
  newlabel = label(~ilabel);
  newunits = units(~ilabel);
end


function [O2] = load_oxygen_coefs(headerLine);
  % Oxygen
  %
  try
      Soc = textscan(headerLine{~cellfun('isempty',strfind(headerLine,'Soc='))},'%4c%f');
      FOffset = textscan(headerLine{~cellfun('isempty',strfind(headerLine,'FOffset='))},'%8c%f');
      Acal = textscan(headerLine{~cellfun('isempty',strfind(headerLine,'A52='))},'%4c%f');
      Bcal = textscan(headerLine{~cellfun('isempty',strfind(headerLine,'B52='))},'%4c%f');
      Ccal = textscan(headerLine{~cellfun('isempty',strfind(headerLine,'C52='))},'%4c%f');
      Ecal = textscan(headerLine{~cellfun('isempty',strfind(headerLine,'E52='))},'%4c%f');
  catch
      Soc = textscan(headerLine{~cellfun('isempty',strfind(headerLine,'IDO43 Soc='))},'%10c%f');
      FOffset = textscan(headerLine{~cellfun('isempty',strfind(headerLine,'IDO43 FOffset='))},'%14c%f');
      Acal = textscan(headerLine{~cellfun('isempty',strfind(headerLine,'IDO43 A='))},'%8c%f');
      Bcal = textscan(headerLine{~cellfun('isempty',strfind(headerLine,'IDO43 B='))},'%8c%f');
      Ccal = textscan(headerLine{~cellfun('isempty',strfind(headerLine,'IDO43 C='))},'%8c%f');
      Ecal = textscan(headerLine{~cellfun('isempty',strfind(headerLine,'IDO43 E='))},'%8c%f');
  end

  O2.Soc = Soc{2};
  O2.FOffset = FOffset{2};
  O2.A = Acal{2};
  O2.B = Bcal{2};
  O2.C = Ccal{2};
  O2.E = Ecal{2};
end

function [CHL] = load_chl(headerLine);
  try
      % example text in older files
      % FactoryCHL=0.012  60      Scale and Offset
      % UserCHL=0.012     60      Scale and Offset
      chl = textscan(headerLine{~cellfun('isempty',strfind(headerLine,'UserCHL='))},'%8c%f%f\n');
      CHL.scale = chl{2};
      CHL.offset = chl{3};
  catch
      % example text in newer raw files
      % ECO Signal Count:  2
      % ECO Signal 1 Name:  CHLA
      % ECO Signal 1 Raw Units:  COUNTS
      % ECO Signal 1 Engr Units:  UG/L
      % ECO Signal 1 Type:  1  Std Scale'n'Offset
      % ECO Signal 1 Cal Coef:  0.011200  49.000000  0.000000  0.000000
      rExp = 'ECO Signal Count:\W+(\d+)';
      indNSignals = find(~cellfun(@isempty, regexp(headerLine, rExp)));
      tkns = regexp(headerLine{indNSignals}, rExp, 'tokens');

      % test for CHLA (or CHLa)
      rExp = 'ECO Signal (\d) Name:\W+CHLA';
      indCHLA = find(~cellfun(@isempty, regexpi(headerLine, rExp)));
      if ~isempty(indCHLA)
          tkns = regexpi(headerLine{indCHLA}, rExp, 'tokens');
          nSignal = str2num(tkns{1}{1});
          signalStr =  ['ECO Signal ' num2str(nSignal)];

          str = headerLine{~cellfun('isempty',strfind(headerLine,[signalStr ' Raw Units:']))};
          rawUnits = regexp(str,':','split');
          rawUnits = strtrim(rawUnits{2});

          str = headerLine{~cellfun('isempty',strfind(headerLine,[signalStr ' Engr Units:']))};
          engrUnits = regexp(str,':','split');
          engrUnits = strtrim(engrUnits{2});

          str = headerLine{~cellfun('isempty',strfind(headerLine,[signalStr ' Type:  1']))};
          typeStr = strtrim(regexp(str,':','split'));
          typeStr = typeStr{2}(1);
          if str2num(typeStr) ~= 1
              error('readWQMraw only handles type 1 unit scaling');
          end

          str = headerLine{~cellfun('isempty',strfind(headerLine,[signalStr ' Cal Coef:']))};
          calStr = strtrim(regexp(str,':','split'));
          calCoeffs = str2num(calStr{2});
          CHL.scale = calCoeffs(1);
          CHL.offset = calCoeffs(2);
      end
  end
end

function [NTU] = load_ntu(headerLine);
  try
      % NTU=0.006 58      Scale and Offset
      ntu = textscan(headerLine{~cellfun('isempty',strfind(headerLine,'NTU='))},'%4c%f%f\n');
      NTU.scale = ntu{2};
      NTU.offset = ntu{3};
  catch
      % ECO Signal 2 Name:  TURBIDITY
      % ECO Signal 2 Raw Units:  COUNTS
      % ECO Signal 2 Engr Units:  NTU
      % ECO Signal 2 Type:  1  Std Scale'n'Offset
      % ECO Signal 2 Cal Coef:  0.006200  50.000000  0.000000  0.000000

      % test for TURBIDITY (or Turbidity)
      rExp = 'ECO Signal (\d) Name:\W+TURBIDITY';
      indTURB = find(~cellfun(@isempty, regexpi(headerLine, rExp)));
      if ~isempty(indTURB)
          tkns = regexpi(headerLine{indTURB}, rExp, 'tokens');
          nSignal = str2num(tkns{1}{1});
          signalStr =  ['ECO Signal ' num2str(nSignal)];

          str = headerLine{~cellfun('isempty',strfind(headerLine,[signalStr ' Raw Units:']))};
          rawUnits = regexp(str,':','split');
          rawUnits = strtrim(rawUnits{2});

          str = headerLine{~cellfun('isempty',strfind(headerLine,[signalStr ' Engr Units:']))};
          engrUnits = regexp(str,':','split');
          engrUnits = strtrim(engrUnits{2});

          str = headerLine{~cellfun('isempty',strfind(headerLine,[signalStr ' Type:  1']))};
          typeStr = strtrim(regexp(str,':','split'));
          typeStr = typeStr{2}(1);
          if str2num(typeStr) ~= 1
              error('readWQMraw only handles type 1 unit scaling');
          end

          str = headerLine{~cellfun('isempty',strfind(headerLine,[signalStr ' Cal Coef:']))};
          calStr = strtrim(regexp(str,':','split'));
          calCoeffs = str2num(calStr{2});
          NTU.scale = calCoeffs(1);
          NTU.offset = calCoeffs(2);
      end
  end
=======
    % open file, get header and use it to generate a
    % format string which we can pass to textscan
    fid = -1;
    samples = [];
    fields = [];
    format = [];

    try
        % use Charles James routine to access raw file
        wqmdata = readWQMinternal(filename);

    catch e
        if fid ~= -1, fclose(fid); end
        rethrow(e);
    end

end

function [sample_data] = load_sample_data(filename, mode, params, wqmdata);
    %fill in sample and cal data
    sample_data = struct;
    sample_data.meta = struct;
    sample_data.dimensions = {};
    sample_data.variables = {};

    sample_data.toolbox_input_file = filename;
    sample_data.meta.instrument_make = 'WET Labs';
    sample_data.meta.instrument_model = 'WQM';
    sample_data.meta.instrument_serial_no = wqmdata.SN;
    sample_data.meta.featureType = mode;

    % convert and save the time data
    time = wqmdata.datenumber;

    % Let's find each start of bursts
    dt = [0; diff(time)];
    iBurst = [1; find(dt > (1/24/60)); length(time) + 1];

    % let's read data burst by burst
    nBurst = length(iBurst) - 1;
    firstTimeBurst = zeros(nBurst, 1);
    sampleIntervalInBurst = zeros(nBurst, 1);
    durationBurst = zeros(nBurst, 1);

    for i = 1:nBurst
        timeBurst = time(iBurst(i):iBurst(i + 1) - 1);

        if numel(timeBurst) > 1% deals with the case of a file with a single sample in a single burst
            sampleIntervalInBurst(i) = median(diff(timeBurst * 24 * 3600));
            firstTimeBurst(i) = timeBurst(1);
            durationBurst(i) = (timeBurst(end) - timeBurst(1)) * 24 * 3600 + sampleIntervalInBurst(i);
        end

    end

    sample_data.meta.instrument_sample_interval = round(median(sampleIntervalInBurst));
    sample_data.meta.instrument_burst_interval = round(median(diff(firstTimeBurst * 24 * 3600)));
    sample_data.meta.instrument_burst_duration = round(median(durationBurst));

    sample_data.dimensions{1}.name = 'TIME';
    sample_data.dimensions{1}.typeCastFunc = str2func(netcdf3ToMatlabType(imosParameters(sample_data.dimensions{1}.name, 'type')));
    sample_data.dimensions{1}.data = sample_data.dimensions{1}.typeCastFunc(time);

    sample_data.variables{end + 1}.name = 'TIMESERIES';
    sample_data.variables{end}.typeCastFunc = str2func(netcdf3ToMatlabType(imosParameters(sample_data.variables{end}.name, 'type')));
    sample_data.variables{end}.data = sample_data.variables{end}.typeCastFunc(1);
    sample_data.variables{end}.dimensions = [];
    sample_data.variables{end + 1}.name = 'LATITUDE';
    sample_data.variables{end}.typeCastFunc = str2func(netcdf3ToMatlabType(imosParameters(sample_data.variables{end}.name, 'type')));
    sample_data.variables{end}.data = sample_data.variables{end}.typeCastFunc(NaN);
    sample_data.variables{end}.dimensions = [];
    sample_data.variables{end + 1}.name = 'LONGITUDE';
    sample_data.variables{end}.typeCastFunc = str2func(netcdf3ToMatlabType(imosParameters(sample_data.variables{end}.name, 'type')));
    sample_data.variables{end}.data = sample_data.variables{end}.typeCastFunc(NaN);
    sample_data.variables{end}.dimensions = [];
    sample_data.variables{end + 1}.name = 'NOMINAL_DEPTH';
    sample_data.variables{end}.typeCastFunc = str2func(netcdf3ToMatlabType(imosParameters(sample_data.variables{end}.name, 'type')));
    sample_data.variables{end}.data = sample_data.variables{end}.typeCastFunc(NaN);
    sample_data.variables{end}.dimensions = [];

    % create a variables struct in sample_data for each field in the file
    isUmolPerL = false;

    varlabel = wqmdata.varlabel;

    tnCHL = sum(contains(varlabel, 'CHL')) - sum(contains(varlabel, 'RawCHL'));
    nCHL = 0;

    for k = 1:length(varlabel)

        [name, comment] = getParamDetails(varlabel{k}, params);
        need_chla_numbered = tnCHL > 1 && strcmp(name, 'CPHL');

        if need_chla_numbered
            nCHL = nCHL + 1;

            if nCHL > 1
                name = [name '_' num2str(nCHL)];
            end

        end

        data = wqmdata.(varlabel{k});

        % dimensions definition must stay in this order : T, Z, Y, X, others;
        % to be CF compliant
        sample_data.variables{end + 1}.dimensions = 1;
        sample_data.variables{end}.name = name;
        sample_data.variables{end}.typeCastFunc = str2func(netcdf3ToMatlabType(imosParameters(sample_data.variables{end}.name, 'type')));
        sample_data.variables{end}.data = sample_data.variables{end}.typeCastFunc(data);
        sample_data.variables{end}.coordinates = 'TIME LATITUDE LONGITUDE NOMINAL_DEPTH';
        sample_data.variables{end}.comment = comment;

        % WQM uses SeaBird pressure sensor
        if strncmp('PRES_REL', sample_data.variables{end}.name, 8)
            % let's document the constant pressure atmosphere offset previously
            % applied by SeaBird software on the absolute presure measurement
            sample_data.variables{end}.applied_offset = sample_data.variables{end}.typeCastFunc(-14.7 * 0.689476);
        end

    end

    % remove empty entries (could occur if DO(ml/l) data is
    % present, but temp/pressure/salinity data is not)
    sample_data.variables(cellfun(@isempty, sample_data.variables)) = [];
end

function [wqm, has_var] = process_missing(A, varmap, wqm, vartype, varname);
    var = A(:, varmap(vartype));
    has_var = ~isempty(var);

    if has_var
        wqm.(varname) = var;
    else
        [wqm.varlabel, wqm.varunits] = remove_missing(wqm.varlabel, wqm.varunits, varname);
    end

end

function [newlabel, newunits] = remove_missing(label, units, varname);
    ilabel = strcmp(label, varname);
    newlabel = label(~ilabel);
    newunits = units(~ilabel);
end

function [O2] = load_oxygen_coefs(headerLine);
    % Oxygen
    %
    try
        Soc = textscan(headerLine{~cellfun('isempty', strfind(headerLine, 'Soc='))}, '%4c%f');
        FOffset = textscan(headerLine{~cellfun('isempty', strfind(headerLine, 'FOffset='))}, '%8c%f');
        Acal = textscan(headerLine{~cellfun('isempty', strfind(headerLine, 'A52='))}, '%4c%f');
        Bcal = textscan(headerLine{~cellfun('isempty', strfind(headerLine, 'B52='))}, '%4c%f');
        Ccal = textscan(headerLine{~cellfun('isempty', strfind(headerLine, 'C52='))}, '%4c%f');
        Ecal = textscan(headerLine{~cellfun('isempty', strfind(headerLine, 'E52='))}, '%4c%f');
    catch
        Soc = textscan(headerLine{~cellfun('isempty', strfind(headerLine, 'IDO43 Soc='))}, '%10c%f');
        FOffset = textscan(headerLine{~cellfun('isempty', strfind(headerLine, 'IDO43 FOffset='))}, '%14c%f');
        Acal = textscan(headerLine{~cellfun('isempty', strfind(headerLine, 'IDO43 A='))}, '%8c%f');
        Bcal = textscan(headerLine{~cellfun('isempty', strfind(headerLine, 'IDO43 B='))}, '%8c%f');
        Ccal = textscan(headerLine{~cellfun('isempty', strfind(headerLine, 'IDO43 C='))}, '%8c%f');
        Ecal = textscan(headerLine{~cellfun('isempty', strfind(headerLine, 'IDO43 E='))}, '%8c%f');
    end

    O2.Soc = Soc{2};
    O2.FOffset = FOffset{2};
    O2.A = Acal{2};
    O2.B = Bcal{2};
    O2.C = Ccal{2};
    O2.E = Ecal{2};
end

function [CHL] = load_chl(headerLine);

    try
        % example text in older files
        % FactoryCHL=0.012  60      Scale and Offset
        % UserCHL=0.012     60      Scale and Offset
        chl = textscan(headerLine{~cellfun('isempty', strfind(headerLine, 'UserCHL='))}, '%8c%f%f\n');
        CHL.scale = chl{2};
        CHL.offset = chl{3};
    catch
        % example text in newer raw files
        % ECO Signal Count:  2
        % ECO Signal 1 Name:  CHLA
        % ECO Signal 1 Raw Units:  COUNTS
        % ECO Signal 1 Engr Units:  UG/L
        % ECO Signal 1 Type:  1  Std Scale'n'Offset
        % ECO Signal 1 Cal Coef:  0.011200  49.000000  0.000000  0.000000
        rExp = 'ECO Signal Count:\W+(\d+)';
        indNSignals = find(~cellfun(@isempty, regexp(headerLine, rExp)));
        tkns = regexp(headerLine{indNSignals}, rExp, 'tokens');

        % test for CHLA (or CHLa)
        rExp = 'ECO Signal (\d) Name:\W+CHLA';
        indCHLA = find(~cellfun(@isempty, regexpi(headerLine, rExp)));

        if ~isempty(indCHLA)
            tkns = regexpi(headerLine{indCHLA}, rExp, 'tokens');
            nSignal = str2num(tkns{1}{1});
            signalStr = ['ECO Signal ' num2str(nSignal)];

            str = headerLine{~cellfun('isempty', strfind(headerLine, [signalStr ' Raw Units:']))};
            rawUnits = regexp(str, ':', 'split');
            rawUnits = strtrim(rawUnits{2});

            str = headerLine{~cellfun('isempty', strfind(headerLine, [signalStr ' Engr Units:']))};
            engrUnits = regexp(str, ':', 'split');
            engrUnits = strtrim(engrUnits{2});

            str = headerLine{~cellfun('isempty', strfind(headerLine, [signalStr ' Type:  1']))};
            typeStr = strtrim(regexp(str, ':', 'split'));
            typeStr = typeStr{2}(1);

            if str2num(typeStr) ~= 1
                error('readWQMraw only handles type 1 unit scaling');
            end

            str = headerLine{~cellfun('isempty', strfind(headerLine, [signalStr ' Cal Coef:']))};
            calStr = strtrim(regexp(str, ':', 'split'));
            calCoeffs = str2num(calStr{2});
            CHL.scale = calCoeffs(1);
            CHL.offset = calCoeffs(2);
        end

    end

end

function [NTU] = load_ntu(headerLine);

    try
        % NTU=0.006 58      Scale and Offset
        ntu = textscan(headerLine{~cellfun('isempty', strfind(headerLine, 'NTU='))}, '%4c%f%f\n');
        NTU.scale = ntu{2};
        NTU.offset = ntu{3};
    catch
        % ECO Signal 2 Name:  TURBIDITY
        % ECO Signal 2 Raw Units:  COUNTS
        % ECO Signal 2 Engr Units:  NTU
        % ECO Signal 2 Type:  1  Std Scale'n'Offset
        % ECO Signal 2 Cal Coef:  0.006200  50.000000  0.000000  0.000000

        % test for TURBIDITY (or Turbidity)
        rExp = 'ECO Signal (\d) Name:\W+TURBIDITY';
        indTURB = find(~cellfun(@isempty, regexpi(headerLine, rExp)));

        if ~isempty(indTURB)
            tkns = regexpi(headerLine{indTURB}, rExp, 'tokens');
            nSignal = str2num(tkns{1}{1});
            signalStr = ['ECO Signal ' num2str(nSignal)];

            str = headerLine{~cellfun('isempty', strfind(headerLine, [signalStr ' Raw Units:']))};
            rawUnits = regexp(str, ':', 'split');
            rawUnits = strtrim(rawUnits{2});

            str = headerLine{~cellfun('isempty', strfind(headerLine, [signalStr ' Engr Units:']))};
            engrUnits = regexp(str, ':', 'split');
            engrUnits = strtrim(engrUnits{2});

            str = headerLine{~cellfun('isempty', strfind(headerLine, [signalStr ' Type:  1']))};
            typeStr = strtrim(regexp(str, ':', 'split'));
            typeStr = typeStr{2}(1);

            if str2num(typeStr) ~= 1
                error('readWQMraw only handles type 1 unit scaling');
            end

            str = headerLine{~cellfun('isempty', strfind(headerLine, [signalStr ' Cal Coef:']))};
            calStr = strtrim(regexp(str, ':', 'split'));
            calCoeffs = str2num(calStr{2});
            NTU.scale = calCoeffs(1);
            NTU.offset = calCoeffs(2);
        end

    end

>>>>>>> 500c83a8
end<|MERGE_RESOLUTION|>--- conflicted
+++ resolved
@@ -1,544 +1,3 @@
-<<<<<<< HEAD
-function sample_data = readWQMraw( filename, mode )
-%readWQMraw parses a .RAW file retrieved from a Wetlabs WQM instrument.
-%
-% This function is able to parse raw data retrieved from a Wetlabs WQM CTD/ECO
-% instrument.
-%
-% Inputs:
-%   filename    - name of the input file to be parsed
-%   mode        - Toolbox data type mode.
-%
-% Outputs:
-%   sample_data - contains a time vector (in matlab numeric format), and a
-%                 vector of up to nine variable structs, containing sample
-%                 data. The possible variables are as follows:
-%
-%                   Conductivity      ('CNDC'): S m^-1
-%                   Temperature       ('TEMP'): Degrees Celsius
-%                   Pressure          ('PRES_REL'): Decibars
-%                   Salinity          ('PSAL'): 1e^(-3) (PSS)
-%                   Dissolved Oxygen  ('DOXY'): mg/l
-%                   Dissolved Oxygen  ('DOX1'): mmol/m^3
-%                   Dissolved Oxygen  ('DOX'): ml/l
-%                   fluorescence      ('CPHL'): mg/m^3
-%                   Chlorophyll       ('CHLU'): mg/m^3   (user coefficient)
-%                   Chlorophyll       ('CHLF'): mg/m^3   (factory coefficient)
-%                   Turbidity         ('TURB') NTU
-%
-%                 Also contains some metadata fields and calibration information, so
-%                 the following are present:
-%
-%                   meta.instrument_make:      'WET Labs'
-%                   meta.instrument_model:     'WQM'
-%                   meta.instrument_serial_no: retrieved from input file
-%                   meta.instrument_sample_interval: retrieved from input file
-%                   Calibration: retrieved from input file
-%
-% Author:       Charles James <charles.james@sa.gov.au>
-% Contributor:  Guillaume Galibert <guillaume.galibert@utas.edu.au>
-%
-
-%
-% Copyright (C) 2017, Australian Ocean Data Network (AODN) and Integrated
-% Marine Observing System (IMOS).
-%
-% This program is free software: you can redistribute it and/or modify
-% it under the terms of the GNU General Public License as published by
-% the Free Software Foundation version 3 of the License.
-%
-% This program is distributed in the hope that it will be useful,
-% but WITHOUT ANY WARRANTY; without even the implied warranty of
-% MERCHANTABILITY or FITNESS FOR A PARTICULAR PURPOSE. See the
-% GNU General Public License for more details.
-
-% You should have received a copy of the GNU General Public License
-% along with this program.
-% If not, see <https://www.gnu.org/licenses/gpl-3.0.en.html>.
-%
-% ensure that there are exactly two arguments
-narginchk(2, 2);
-if ~ischar(filename), error('filename must contain a string'); end
-params = load_params();
-wqmdata = load_wqm(filename);
-sample_data = load_sample_data(filename,mode,params,wqmdata);
-
-end
-
-
-function [name, comment] = getParamDetails(field, params)
-%GETPARAMDETAILS Returns the IMOS-compliant name, and an optional comment
-% for the given WQM field.
-%
-% The mappings are provided in the params variable, which is defined in the
-% main function.
-%
-name = '';
-comment = '';
-
-entry = {};
-
-for k = 1:length(params)
-    if strcmp(params{k}{1}, field)
-      entry = params{k};
-      break;
-    end
-  end
-
-  if isempty(entry), return; end
-
-    name    = entry{2}{1};
-    comment = entry{2}{2};
-end
-
-function WQM=readWQMinternal(flnm,headerLine)
-% function WQM=readWQM(flnm)
-%
-% data sequence in raw file appears to be an attempt to wake up the
-% instrument
-% code 100 twice  - I suspect this contains voltage info and other
-% machine status data which I can't parse at this point
-% a burst of data with line code 4 with usually only CTP and O2 (other
-% fields are zero)
-% a line of code 5 followed by code 100 then a burst of code 5 (more data now in
-% other fields - still some zeros);
-% a line of code 6 followed by code 100 then a burst of code 6
-% finish up with one code 100 (or sometimes two code 130s and then a 100 -
-% maybe some lag between response after code 6 burst);
-% .DAT file produced by WQM software
-%
-% Charles James May 2010
-% note:
-% This function also requires the Gibbs-SeaWater toolbox (TEOS-10)
-% gsw_C3515:        Returns conductivity at S=35 psu , T=15 C [ITPS 68] and P=0 db)
-% gsw_SP_from_R:    Calculates Salinity from conductivity ratio. UNESCO 1983 polynomial
-
-
-fid=fopen(flnm,'r');
-str{1}='';
-iline=0;
-
-% read header information
-while ~strcmp(str{1},'<EOH>');
-    str=textscan(fid,'%s',1,'delimiter','\n');
-    iline=iline+1;
-    headerLine(iline)=str{1};
-end
-
-wqmSNExpr     = '^WQM SN:\s+(\S+)$';
-ctdSNExpr     = '^CTDO SN:\s+(\S+)$';
-doSNExpr      = '^DOSN=(\S+)';
-opticsSNExpr  = '^Optics SN:\s+(\S+)';
-doSNExpr2     = '^IDO SN:\s+(\S+)';
-opticsSNExpr2 = '^FL_NTU SN:\s+(\S+)';
-opticsSNExpr3 = '^ECO SN:\s+(\S+)';
-parSN         = '^PAR SN=(\S+)';
-
-exprs = {wqmSNExpr ctdSNExpr doSNExpr opticsSNExpr doSNExpr2 opticsSNExpr2 opticsSNExpr3 parSN};
-
-for l = 1:length(headerLine)
-
-    % try each of the expressions
-    for m = 1:length(exprs)
-
-        % until one of them matches
-        tkns = regexp(headerLine{l}, exprs{m}, 'tokens');
-        if ~isempty(tkns)
-
-            % yes, ugly, but easiest way to figure out which regex we're on
-            switch m
-
-                % wqm
-              case 1
-                    WQM.SN          = tkns{1}{1};
-
-                    % ctd
-                case 2
-                    WQM.CTDO_SN     = tkns{1}{1};
-
-                    % do
-                case 3
-                    WQM.DO_SN       = tkns{1}{1};
-
-                    if strcmpi(WQM.DO_SN, '0'), WQM.DO_SN = WQM.CTDO_SN; end
-
-                      % optics
-                case 4
-                    WQM.Optics_SN   = tkns{1}{1};
-
-                    % do v2
-                case 5
-                    WQM.DO_SN       = tkns{1}{1};
-                    if strcmpi(WQM.DO_SN, '0'), WQM.DO_SN = WQM.CTDO_SN; end
-
-                      % optics v2
-                case 6
-                    WQM.Optics_SN   = tkns{1}{1};
-
-                    % optics v3
-                case 7
-                    WQM.Optics_SN   = tkns{1}{1};
-
-                    % par
-                case 8
-                    WQM.PAR_SN   = tkns{1}{1};
-            end
-            break;
-        end
-    end
-end
-
-% read data information
-% sometimes, when file is corrupted, all variables are not output.
-a = [];
-while ~feof(fid)
-    if isempty(a)
-        a = textscan(fid, '%f,%f,%f,%f,%s', 'delimiter', '\n');
-
-        % get rid of any uncomplete line
-        lenA1 = length(a{1});
-        lenA2 = length(a{2});
-        lenA3 = length(a{3});
-        lenA4 = length(a{4});
-        lenA5 = length(a{5});
-        if lenA5 < lenA4
-            a{4}(end) = [];
-        end
-        if lenA5 < lenA3
-            a{3}(end) = [];
-        end
-        if lenA5 < lenA2
-            a{2}(end) = [];
-        end
-        if lenA5 < lenA1
-            a{1}(end) = [];
-        end
-    else
-        % continue parsing file
-        b = textscan(fid, '%f,%f,%f,%f,%s', 'delimiter', '\n');
-
-        if isempty(b{1})
-            % let's skip this line or it will get stuck in it
-            [~] = fgetl(fid);
-        end
-
-        % get rid of any uncomplete line
-        lenB1 = length(b{1});
-        lenB2 = length(b{2});
-        lenB3 = length(b{3});
-        lenB4 = length(b{4});
-        lenB5 = length(b{5});
-        if lenB5 < lenB4
-            b{4}(end) = [];
-        end
-        if lenB5 < lenB3
-            b{3}(end) = [];
-        end
-        if lenB5 < lenB2
-            b{2}(end) = [];
-        end
-        if lenB5 < lenB1
-            b{1}(end) = [];
-        end
-
-        % append to existing structure
-        if ~isempty(b{1})
-            a{1} = [a{1}; b{1}];
-            a{2} = [a{2}; b{2}];
-            a{3} = [a{3}; b{3}];
-            a{4} = [a{4}; b{4}];
-            a{5} = [a{5}; b{5}];
-        end
-        clear b;
-    end
-end
-
-fclose(fid);
-
-% Instrument Serial Number to start each line
-WQM.instrument='Wetlabs WQM';
-
-WQM.samp_units='datenumber';
-WQM.varlabel={'conductivity','temperature','pressure','salinity','oxygen','U_Cal_CHL','backscatterance'};
-WQM.varunits={'S/m','C','dbar','PSU','ml/l','ug/l','NTU'};
-
-% Find column index for various variable
-% Assume data starts after date/time section. Some example strings are
-% File Format: SN,State,Date,Time,Cond,Temp,Pres,RawDO,RawCHL,RawTurb,Volts
-% File Format: SN,State,Date,Time,Cond(S/m),Temp(C),Pres(dbar),RawDO(Hz),RawCHL(cts),RawTurb(cts),Volts
-% File Format: SN,State,Date,Time,Cond(S/m),Temp(C),Pres(dbar),RawDO(Hz),Pumped,CHLa(Counts),Turbidity(Counts),Volts
-% File Format: SN,State,Date,Time,Cond(S/m),Temp(C),Pres(dbar),RawDO(Hz),Pumped,CHLA(COUNTS),TURBIDITY(COUNTS),Volts
-rExp = '^File Format:\s+(\S+)';
-indFileFormat = find(~cellfun(@isempty, regexpi(headerLine, rExp)));
-varmap = load_varmap(indFileFormat,rExp,headerLine);
-
-% a standard data line looks like
-% SN,State,DATE,TIME,data
-%
-% Currently known States are
-%
-% These clearly contain physical data
-% 4 - SN,4,DATE,TIME,comma seperated data fields
-% 5 - SN,5,DATE,TIME,comma seperated data fields
-% 6 - SN,6,DATE,TIME,comma seperated data fields
-%
-% Not clear what these lines contain, maybe status and voltage stuff
-% 100 - 16 fields
-% 110 - 13 fields, perhaps an aborted sample? - only found it at end of file
-% 120 - 3 fields, pretty rare right near end as well
-% 130 - SN,130,DATE,TIME,status message
-% example status messages
-%   'Low Voltage - BLIS Pumps Aborted'
-%   'EDP Bio-Wiper Might Not have Closed'
-% 140 - SN,140,DATE,TIME,status message
-% example status messages
-%   'Unable to Wake CTD'
-%   'CTD Start Time is SLOW at 8.087 Seconds'
-%   'Sample Mode:  In Air - Not Pumped: 0.00007 S/M < 0.00150 C90-Limit'
-%   'Sample Mode:  Insitu - Pumped: 5.52542 S/M > 0.00150 C90-Limit'
-%   'Stray CTD Data was removed'
-% 200 - SN,200,DATE,TIME,comma seperated data fields
-% 210 - SN,210,DATE,TIME,tab seperated data fields
-% 211 - SN,211,DATE,TIME, empty?
-% 230 - SN,230,DATE,TIME,comma seperated data fields
-
-% we will only retain data with line code 6
-dcode = a{2};
-igood = dcode == 6;
-clear dcode;
-
-data = a{5}(igood);
-date = a{3}(igood);
-time = a{4}(igood);
-clear a igood;
-
-% sometimes, when file is corrupted, a dot "." or coma "," is inserted in
-% the variable value. As is it impossible to know where will occure this
-% error, the simplest thing to do is to remove the whole corresponding
-% lines
-iGoodDataLine = cellfun('isempty', strfind(data, '.,'));
-iGoodDataLine = iGoodDataLine & cellfun('isempty', strfind(data, ',,'));
-iGoodDataLine = iGoodDataLine & cellfun('isempty', strfind(data, ',.'));
-iGoodDataLine = iGoodDataLine & cellfun('isempty', strfind(data, '..'));
-data = data(iGoodDataLine);
-date = date(iGoodDataLine);
-time = time(iGoodDataLine);
-clear iGoodDataLine;
-
-% how many variables (don't know if this changes if PAR sensor is on so
-% check anyway)
-nvars = length(strfind(data{1}, ',')) + 1;
-
-% check that every line has only nvars, otherwise kick it out
-k = strfind(data, ',');
-iGoodLength = (cellfun('length', k) == nvars-1);
-clear k;
-data = data(iGoodLength);
-date = date(iGoodLength);
-time = time(iGoodLength);
-clear iGoodLength;
-
-month = fix(date/10000);
-date = date - month*10000;
-day = fix(date/100);
-year = 2000 + date - day*100;
-clear date;
-
-hour = fix(time/10000);
-time = time - hour*10000;
-minute = fix(time/100);
-second = time - minute*100;
-clear time;
-
-WQM.datenumber = datenum(year, month, day, hour, minute, second);
-clear year month day hour minute second;
-
-% using sscanf which reads columnwise so put array on side
-C = char(data);
-clear data;
-C = C';
-
-% one weird thing, sscanf will fail if the last column has anything but a
-% space in it. So sort of a kludge, but by far the fastest fix I know of.
-s = size(C);
-C(s(1)+1,:) = ' ';
-
-fmt = '%f';
-for i=1:nvars-1
-    fmt = strcat(fmt, ',%f');
-end
-
-[A, ~, errmsg] = sscanf(C, fmt, [nvars s(2)]);
-
-% sometimes, when file is corrupted, a value can contain several dots "."
-% in the same variable value, the whole line cannot be read properly and
-% sscanf stops at this point.
-if ~isempty(errmsg)
-    % let's replace any erroneous value by NaN
-    A(:, end) = NaN;
-end
-
-lenC = size(C, 2);
-nextPosInC = size(A, 2) + 1;
-while ~isempty(errmsg) && nextPosInC <= lenC
-    % go to next line
-    [B, ~, errmsg] = sscanf(C(:, nextPosInC:end), fmt, [nvars s(2)-size(A, 2)]);
-    if ~isempty(errmsg) && ~isempty(B)
-        % let's replace any erroneous value by NaN
-        B(:, end) = NaN;
-    end
-
-    % Let's fill any undocumented line by NaN
-    while size(B, 1) < 6
-        B = [B; nan(size(B, 2), 1)];
-    end
-
-    % append to existing matrix
-    A = [A, B];
-
-    % increment next position in C to continue reading
-    nextPosInC = size(A, 2) + 1;
-end
-% A is one long vector with nvars*samples elements
-% reshape it to make it easier to extract data
-A = A';
-% C,T,P are in stored in engineering units
-
-% try to handle a very badly behaved WQM which didn't record
-% some of its primary variable, has flow on effects for calculation of
-% other variables
-[WQM,hasConductivity] = process_missing(A,varmap,WQM,'Cond','conductivity'); % S/m
-[WQM,hasTemperature] = process_missing(A,varmap,WQM,'Temp','temperature'); % deg
-[WQM,hasPressure] = process_missing(A,varmap,WQM,'Pres','pressure'); %dbar
-hasSalinity = hasConductivity && hasTemperature && hasPressure;
-
-% compute conductivity ratio to use seawater salinity algorithm
-% Wetlabs conductivity is in S/m and gsw_C3515 in mS/cm
-if hasSalinity
-    crat = 10*WQM.conductivity./gsw_C3515;
-    WQM.salinity = gsw_SP_from_R(crat, WQM.temperature, WQM.pressure);
-else
-    [WQM.varlabel,WQM.varunits] = remove_missing(WQM.varlabel,WQM.varunits,'salinity');
-end
-
-% find sensor coefficients
-if hasSalinity
-    O2 = load_oxygen_coefs(headerLine);
-    oxygen = A(:,varmap('DO'));
-    WQM.oxygen = O2cal(oxygen, O2, WQM);
-    % Store calibration coefficients in meta data
-    Cal.O2 = O2;
-else
-    [WQM.varlabel,WQM.varunits] = remove_missing(WQM.varlabel,WQM.varunits,'oxygen');
-end
-
-% FLNTU Sensor
-
-CHL = load_chl(headerLine);
-NTU = load_ntu(headerLine);
-
-fluor = A(:,varmap('Chl'));
-turb = A(:,varmap('Turb'));
-WQM.U_Cal_CHL = FLNTUcal(fluor, CHL);
-WQM.backscatterance = FLNTUcal(turb, NTU);
-
-% Store calibration coefficients in meta data
-Cal.CHL = CHL;
-Cal.NTU = NTU;
-
-% Optional PAR sensor
-isPar = ~cellfun('isempty',strfind(headerLine,'PAR='));
-if any(isPar)
-    par=textscan(headerLine{isPar},'%4c%f%f%f\n');
-    PAR.Im=par{2};
-    PAR.a0=par{3};
-    PAR.a1=par{4};
-    %par=cellfun(@(x) x(7),D);
-    par=A(:,varmap('Par'));
-    WQM.PAR=PARcal(par,PAR);
-    WQM.varlabel{end+1}='PAR';
-    WQM.varunits{end+1}='umol/m^2/s';
-    Cal.PAR=PAR;
-end
-
-WQM.Calibration = Cal;
-
-% get interval and duration from header file
-interval = ~cellfun('isempty', strfind(headerLine, 'Sample Interval Seconds:'));
-if any (interval)
-    interval = textscan(headerLine{interval}, '%24c%f');
-    interval = interval{2};
-else
-    interval = NaN;
-end
-duration = ~cellfun('isempty', strfind(headerLine, 'Sample Seconds:'));
-if any (duration)
-    duration = textscan(headerLine{duration}, '%15c%f');
-    duration = duration{2};
-else
-    duration = NaN;
-end
-WQM.interval = interval;
-WQM.duration = duration;
-% WQM record samples at 1 Hz
-WQM.frequency = 1;
-end
-
-
-function O2=O2cal(freq,Cal,CTD)
-% WQM uses SBE-43F
-% Oxygen = Soc * (output + Foffset)*(1.0+A*T+B*T^2+C*T^3)*Oxsat(T,S)*exp(E*P/K),
-% where output=SBE-43F oxygen sensor output frequency in Hz,
-% K=T[degK], OxSat()=oxygen saturation[ml/l] function of Weiss
-
-Soc=Cal.Soc;
-FOffset=Cal.FOffset;
-A=Cal.A;
-B=Cal.B;
-C=Cal.C;
-E=Cal.E;
-P=CTD.pressure;
-S=CTD.salinity;
-T=CTD.temperature;
-
-P1=Soc*(freq+FOffset);
-P2=(1+A.*T+B.*T.^2+C.*T.^3);
-K=T+273.15;
-P3=exp(E.*P./K);
-oxsat=sw_satO2(S,T); % SeaBird normally uses function of Weiss to output DOX (ml/l) in .dat files.
-
-O2=P1.*P2.*oxsat.*P3;
-% is 30000 a bad flag can't tell but O2 is bad if freq sticks
-O2(freq==30000)=NaN;
-end
-
-function PAR=PARcal(freq,Cal)
-% from the Satlantic PAR sensor manual (don't know if this is linear or log
-% par)
-Im=Cal.Im;
-a0=Cal.a0;
-a1=Cal.a1;
-% linear
-%PAR=Im.a1.*(freq-a0);
-
-% or log
-PAR=Im.*10.^((freq-a0)./a1);
-
-end
-
-function var=FLNTUcal(counts,Cal)
-scale=Cal.scale;
-offset=Cal.offset;
-
-var=scale.*(counts-offset);
-
-end
-
-function [map] = load_varmap(indFileFormat,rExp,headerLine);
-  %load variable map index
-  map = containers.Map;
-  if isempty(indFileFormat)
-=======
 function sample_data = readWQMraw(filename, mode)
     %readWQMraw parses a .RAW file retrieved from a Wetlabs WQM instrument.
     %
@@ -1104,7 +563,6 @@
     map = containers.Map;
 
     if isempty(indFileFormat)
->>>>>>> 500c83a8
         % very old file, have to assume default ordering
         map('Cond') = 1;
         map('Temp') = 2;
@@ -1136,49 +594,6 @@
         map('Par') = find(~cellfun(@isempty, regexpi(formatCellStr, rExp))) - 4;
     end
 
-<<<<<<< HEAD
-  end
-
-function [params] = load_params();
-  %
-  % Load default parameters for WQM
-  %
-
-  % Lookup arrays for supported and required fields
-  params   = {};
-
-  %
-  % this table provides mappings from the WQM field name (the column header
-  % in the input file) to the IMOS compliant parameter name. It also contains
-  % comments for some parameters.
-  %
-  params{end+1} = {'WQM',             {'',     ''}};
-  params{end+1} = {'SN',              {'',     ''}};
-  params{end+1} = {'MMDDYY',          {'',     ''}};
-  params{end+1} = {'HHMMSS',          {'',     ''}};
-  params{end+1} = {'conductivity',    {'CNDC', ''}};
-  params{end+1} = {'temperature',     {'TEMP', ''}};
-  params{end+1} = {'pressure',        {'PRES_REL', ''}};
-  params{end+1} = {'salinity',        {'PSAL', ''}};
-  params{end+1} = {'DO(mg/l)',        {'DOXY', ''}};
-  params{end+1} = {'DO(mmol/m^3)',    {'DOX1', ''}}; % mmol/m3 <=> umol/l
-  params{end+1} = {'oxygen',          {'DOX', ''}};
-  params{end+1} = {'fluorescence',    {'FLU2', ''}};
-  params{end+1} = {'F_Cal_CHL',       {'CHLF', 'Artificial chlorophyll data '...
-  'computed from bio-optical sensor raw counts measurements using factory calibration coefficient. The '...
-  'fluorometre is equipped with a 470nm peak wavelength LED to irradiate and a '...
-  'photodetector paired with an optical filter which measures everything '...
-  'that fluoresces in the region of 695nm. '...
-  'Originally expressed in ug/l, 1l = 0.001m3 was assumed.'}};
-  params{end+1} = {'U_Cal_CHL',       {'CHLU', 'Artificial chlorophyll data '...
-  'computed from bio-optical sensor raw counts measurements using user calibration coefficient. The '...
-  'fluorometre is equipped with a 470nm peak wavelength LED to irradiate and a '...
-  'photodetector paired with an optical filter which measures everything '...
-  'that fluoresces in the region of 695nm. '...
-  'Originally expressed in ug/l, 1l = 0.001m3 was assumed.'}};
-  params{end+1} = {'backscatterance', {'TURB', ''}};
-  params{end+1} = {'PAR',             {'PAR', ''}};
-=======
 end
 
 function [params] = load_params();
@@ -1210,260 +625,10 @@
     params{end + 1} = {'U_Cal_CHL', {'CHPL', getCPHLcomment('user', '470nm', '685nm')}};
     params{end + 1} = {'backscatterance', {'TURB', ''}};
     params{end + 1} = {'PAR', {'PAR', ''}};
->>>>>>> 500c83a8
 
 end
 
 function [wqmdata] = load_wqm(filename);
-<<<<<<< HEAD
-  % open file, get header and use it to generate a
-  % format string which we can pass to textscan
-  fid     = -1;
-  samples = [];
-  fields  = [];
-  format  = [];
-  try
-    % use Charles James routine to access raw file
-    wqmdata = readWQMinternal(filename);
-
-  catch e
-    if fid ~= -1, fclose(fid); end
-      rethrow(e);
-  end
-
-end
-
-function [sample_data] = load_sample_data(filename,mode,params,wqmdata);
-  %fill in sample and cal data
-  sample_data            = struct;
-  sample_data.meta       = struct;
-  sample_data.dimensions = {};
-  sample_data.variables  = {};
-
-  sample_data.toolbox_input_file        = filename;
-  sample_data.meta.instrument_make      = 'WET Labs';
-  sample_data.meta.instrument_model     = 'WQM';
-  sample_data.meta.instrument_serial_no = wqmdata.SN;
-  sample_data.meta.featureType          = mode;
-
-  % convert and save the time data
-  time = wqmdata.datenumber;
-
-  % Let's find each start of bursts
-  dt = [0; diff(time)];
-  iBurst = [1; find(dt>(1/24/60)); length(time)+1];
-
-  % let's read data burst by burst
-  nBurst = length(iBurst)-1;
-  firstTimeBurst = zeros(nBurst, 1);
-  sampleIntervalInBurst = zeros(nBurst, 1);
-  durationBurst = zeros(nBurst, 1);
-  for i=1:nBurst
-      timeBurst = time(iBurst(i):iBurst(i+1)-1);
-      if numel(timeBurst)>1 % deals with the case of a file with a single sample in a single burst
-          sampleIntervalInBurst(i) = median(diff(timeBurst*24*3600));
-          firstTimeBurst(i) = timeBurst(1);
-          durationBurst(i) = (timeBurst(end) - timeBurst(1))*24*3600 + sampleIntervalInBurst(i);
-      end
-  end
-
-  sample_data.meta.instrument_sample_interval   = round(median(sampleIntervalInBurst));
-  sample_data.meta.instrument_burst_interval    = round(median(diff(firstTimeBurst*24*3600)));
-  sample_data.meta.instrument_burst_duration    = round(median(durationBurst));
-
-  sample_data.dimensions{1}.name            = 'TIME';
-  sample_data.dimensions{1}.typeCastFunc    = str2func(netcdf3ToMatlabType(imosParameters(sample_data.dimensions{1}.name, 'type')));
-  sample_data.dimensions{1}.data            = sample_data.dimensions{1}.typeCastFunc(time);
-
-  sample_data.variables{end+1}.name           = 'TIMESERIES';
-  sample_data.variables{end}.typeCastFunc     = str2func(netcdf3ToMatlabType(imosParameters(sample_data.variables{end}.name, 'type')));
-  sample_data.variables{end}.data             = sample_data.variables{end}.typeCastFunc(1);
-  sample_data.variables{end}.dimensions       = [];
-  sample_data.variables{end+1}.name           = 'LATITUDE';
-  sample_data.variables{end}.typeCastFunc     = str2func(netcdf3ToMatlabType(imosParameters(sample_data.variables{end}.name, 'type')));
-  sample_data.variables{end}.data             = sample_data.variables{end}.typeCastFunc(NaN);
-  sample_data.variables{end}.dimensions       = [];
-  sample_data.variables{end+1}.name           = 'LONGITUDE';
-  sample_data.variables{end}.typeCastFunc     = str2func(netcdf3ToMatlabType(imosParameters(sample_data.variables{end}.name, 'type')));
-  sample_data.variables{end}.data             = sample_data.variables{end}.typeCastFunc(NaN);
-  sample_data.variables{end}.dimensions       = [];
-  sample_data.variables{end+1}.name           = 'NOMINAL_DEPTH';
-  sample_data.variables{end}.typeCastFunc     = str2func(netcdf3ToMatlabType(imosParameters(sample_data.variables{end}.name, 'type')));
-  sample_data.variables{end}.data             = sample_data.variables{end}.typeCastFunc(NaN);
-  sample_data.variables{end}.dimensions       = [];
-
-  % create a variables struct in sample_data for each field in the file
-  isUmolPerL = false;
-
-  varlabel = wqmdata.varlabel;
-  for k = 1:length(varlabel)
-
-    [name, comment] = getParamDetails(varlabel{k}, params);
-
-    data = wqmdata.(varlabel{k});
-
-    % dimensions definition must stay in this order : T, Z, Y, X, others;
-    % to be CF compliant
-    sample_data.variables{end+1}.dimensions           = 1;
-    sample_data.variables{end}.name                   = name;
-    sample_data.variables{end}.typeCastFunc           = str2func(netcdf3ToMatlabType(imosParameters(sample_data.variables{end}.name, 'type')));
-    sample_data.variables{end}.data                   = sample_data.variables{end}.typeCastFunc(data);
-    sample_data.variables{end}.coordinates            = 'TIME LATITUDE LONGITUDE NOMINAL_DEPTH';
-    sample_data.variables{end}.comment                = comment;
-
-    % WQM uses SeaBird pressure sensor
-    if strncmp('PRES_REL', sample_data.variables{end}.name, 8)
-        % let's document the constant pressure atmosphere offset previously
-        % applied by SeaBird software on the absolute presure measurement
-        sample_data.variables{end}.applied_offset = sample_data.variables{end}.typeCastFunc(-14.7*0.689476);
-    end
-  end
-
-  % remove empty entries (could occur if DO(ml/l) data is
-  % present, but temp/pressure/salinity data is not)
-  sample_data.variables(cellfun(@isempty, sample_data.variables)) = [];
-end
-
-function [wqm,has_var] = process_missing(A,varmap,wqm,vartype,varname);
-   var = A(:,varmap(vartype));
-   has_var = ~isempty(var);
-  if has_var
-    wqm.(varname) = var;
-  else
-    [wqm.varlabel,wqm.varunits] = remove_missing(wqm.varlabel,wqm.varunits,varname);
-  end
-end
-
-function [newlabel,newunits] = remove_missing(label,units, varname);
-  ilabel = strcmp(label, varname);
-  newlabel = label(~ilabel);
-  newunits = units(~ilabel);
-end
-
-
-function [O2] = load_oxygen_coefs(headerLine);
-  % Oxygen
-  %
-  try
-      Soc = textscan(headerLine{~cellfun('isempty',strfind(headerLine,'Soc='))},'%4c%f');
-      FOffset = textscan(headerLine{~cellfun('isempty',strfind(headerLine,'FOffset='))},'%8c%f');
-      Acal = textscan(headerLine{~cellfun('isempty',strfind(headerLine,'A52='))},'%4c%f');
-      Bcal = textscan(headerLine{~cellfun('isempty',strfind(headerLine,'B52='))},'%4c%f');
-      Ccal = textscan(headerLine{~cellfun('isempty',strfind(headerLine,'C52='))},'%4c%f');
-      Ecal = textscan(headerLine{~cellfun('isempty',strfind(headerLine,'E52='))},'%4c%f');
-  catch
-      Soc = textscan(headerLine{~cellfun('isempty',strfind(headerLine,'IDO43 Soc='))},'%10c%f');
-      FOffset = textscan(headerLine{~cellfun('isempty',strfind(headerLine,'IDO43 FOffset='))},'%14c%f');
-      Acal = textscan(headerLine{~cellfun('isempty',strfind(headerLine,'IDO43 A='))},'%8c%f');
-      Bcal = textscan(headerLine{~cellfun('isempty',strfind(headerLine,'IDO43 B='))},'%8c%f');
-      Ccal = textscan(headerLine{~cellfun('isempty',strfind(headerLine,'IDO43 C='))},'%8c%f');
-      Ecal = textscan(headerLine{~cellfun('isempty',strfind(headerLine,'IDO43 E='))},'%8c%f');
-  end
-
-  O2.Soc = Soc{2};
-  O2.FOffset = FOffset{2};
-  O2.A = Acal{2};
-  O2.B = Bcal{2};
-  O2.C = Ccal{2};
-  O2.E = Ecal{2};
-end
-
-function [CHL] = load_chl(headerLine);
-  try
-      % example text in older files
-      % FactoryCHL=0.012  60      Scale and Offset
-      % UserCHL=0.012     60      Scale and Offset
-      chl = textscan(headerLine{~cellfun('isempty',strfind(headerLine,'UserCHL='))},'%8c%f%f\n');
-      CHL.scale = chl{2};
-      CHL.offset = chl{3};
-  catch
-      % example text in newer raw files
-      % ECO Signal Count:  2
-      % ECO Signal 1 Name:  CHLA
-      % ECO Signal 1 Raw Units:  COUNTS
-      % ECO Signal 1 Engr Units:  UG/L
-      % ECO Signal 1 Type:  1  Std Scale'n'Offset
-      % ECO Signal 1 Cal Coef:  0.011200  49.000000  0.000000  0.000000
-      rExp = 'ECO Signal Count:\W+(\d+)';
-      indNSignals = find(~cellfun(@isempty, regexp(headerLine, rExp)));
-      tkns = regexp(headerLine{indNSignals}, rExp, 'tokens');
-
-      % test for CHLA (or CHLa)
-      rExp = 'ECO Signal (\d) Name:\W+CHLA';
-      indCHLA = find(~cellfun(@isempty, regexpi(headerLine, rExp)));
-      if ~isempty(indCHLA)
-          tkns = regexpi(headerLine{indCHLA}, rExp, 'tokens');
-          nSignal = str2num(tkns{1}{1});
-          signalStr =  ['ECO Signal ' num2str(nSignal)];
-
-          str = headerLine{~cellfun('isempty',strfind(headerLine,[signalStr ' Raw Units:']))};
-          rawUnits = regexp(str,':','split');
-          rawUnits = strtrim(rawUnits{2});
-
-          str = headerLine{~cellfun('isempty',strfind(headerLine,[signalStr ' Engr Units:']))};
-          engrUnits = regexp(str,':','split');
-          engrUnits = strtrim(engrUnits{2});
-
-          str = headerLine{~cellfun('isempty',strfind(headerLine,[signalStr ' Type:  1']))};
-          typeStr = strtrim(regexp(str,':','split'));
-          typeStr = typeStr{2}(1);
-          if str2num(typeStr) ~= 1
-              error('readWQMraw only handles type 1 unit scaling');
-          end
-
-          str = headerLine{~cellfun('isempty',strfind(headerLine,[signalStr ' Cal Coef:']))};
-          calStr = strtrim(regexp(str,':','split'));
-          calCoeffs = str2num(calStr{2});
-          CHL.scale = calCoeffs(1);
-          CHL.offset = calCoeffs(2);
-      end
-  end
-end
-
-function [NTU] = load_ntu(headerLine);
-  try
-      % NTU=0.006 58      Scale and Offset
-      ntu = textscan(headerLine{~cellfun('isempty',strfind(headerLine,'NTU='))},'%4c%f%f\n');
-      NTU.scale = ntu{2};
-      NTU.offset = ntu{3};
-  catch
-      % ECO Signal 2 Name:  TURBIDITY
-      % ECO Signal 2 Raw Units:  COUNTS
-      % ECO Signal 2 Engr Units:  NTU
-      % ECO Signal 2 Type:  1  Std Scale'n'Offset
-      % ECO Signal 2 Cal Coef:  0.006200  50.000000  0.000000  0.000000
-
-      % test for TURBIDITY (or Turbidity)
-      rExp = 'ECO Signal (\d) Name:\W+TURBIDITY';
-      indTURB = find(~cellfun(@isempty, regexpi(headerLine, rExp)));
-      if ~isempty(indTURB)
-          tkns = regexpi(headerLine{indTURB}, rExp, 'tokens');
-          nSignal = str2num(tkns{1}{1});
-          signalStr =  ['ECO Signal ' num2str(nSignal)];
-
-          str = headerLine{~cellfun('isempty',strfind(headerLine,[signalStr ' Raw Units:']))};
-          rawUnits = regexp(str,':','split');
-          rawUnits = strtrim(rawUnits{2});
-
-          str = headerLine{~cellfun('isempty',strfind(headerLine,[signalStr ' Engr Units:']))};
-          engrUnits = regexp(str,':','split');
-          engrUnits = strtrim(engrUnits{2});
-
-          str = headerLine{~cellfun('isempty',strfind(headerLine,[signalStr ' Type:  1']))};
-          typeStr = strtrim(regexp(str,':','split'));
-          typeStr = typeStr{2}(1);
-          if str2num(typeStr) ~= 1
-              error('readWQMraw only handles type 1 unit scaling');
-          end
-
-          str = headerLine{~cellfun('isempty',strfind(headerLine,[signalStr ' Cal Coef:']))};
-          calStr = strtrim(regexp(str,':','split'));
-          calCoeffs = str2num(calStr{2});
-          NTU.scale = calCoeffs(1);
-          NTU.offset = calCoeffs(2);
-      end
-  end
-=======
     % open file, get header and use it to generate a
     % format string which we can pass to textscan
     fid = -1;
@@ -1741,5 +906,4 @@
 
     end
 
->>>>>>> 500c83a8
 end